--- conflicted
+++ resolved
@@ -2,299 +2,164 @@
 import config as cfg
 from linalg.svd_gesdd import SVDGESDD
 from linalg.svd_symeig import SVDSYMEIG
+from linalg.svd_arnoldi import SVDSYMARNOLDI
 from linalg.svd_rsvd import RSVD
-from linalg.svd_arnoldi import SVDSYMARNOLDI
-<<<<<<< HEAD
-=======
-from linalg.svd_symeig import SVDSYMEIG
->>>>>>> c07290c4
 
-def truncated_svd_gesdd(M, chi, abs_tol=None, rel_tol=None):
+def truncated_svd_gesdd(M, chi, abs_tol=1.0e-14, rel_tol=None, keep_multiplets=False, \
+    eps_multiplet=1.0e-12, verbosity=0):
+    r"""
+    :param M: matrix of dimensions :math:`N \times L`
+    :param chi: desired maximal rank :math:`\chi`
+    :param abs_tol: absolute tolerance on minimal singular value 
+    :param rel_tol: relative tolerance on minimal singular value
+    :param keep_multiplets: truncate spectrum down to last complete multiplet
+    :param eps_multiplet: allowed splitting within multiplet
+    :param verbosity: logging verbosity
+    :type M: torch.tensor
+    :type chi: int
+    :type abs_tol: float
+    :type rel_tol: float
+    :type keep_multiplets: bool
+    :type eps_multiplet: float
+    :type verbosity: int
+    :return: leading :math:`\chi` left singular vectors U, right singular vectors V, and
+             singular values S
+    :rtype: torch.tensor, torch.tensor, torch.tensor
+
+    Returns leading :math:`\chi`-singular triples of a matrix M by computing the full 
+    SVD :math:`M= USV^T`. Returned tensors have dimensions
+
+    .. math:: dim(U)=(N,\chi),\ dim(S)=(\chi,\chi),\ \textrm{and}\ dim(V)=(L,\chi)
     """
-    Performs a truncated SVD on a matrix M.     
-    M ~ (Ut)(St)(Vt)^{T}
-    
-    inputs:
-        M (torch.Tensor):
-            tensor of shape (dim0, dim1)
+    U, S, V = SVDGESDD.apply(M)
 
-        chi (int):
-            maximum allowed dimension of S
+    # estimate the chi_new 
+    chi_new= chi
+    if keep_multiplets and chi<S.shape[0]:
+        # regularize by discarding small values
+        gaps=S[:chi+1].clone().detach()
+        # S[S < abs_tol]= 0.
+        gaps[gaps < abs_tol]= 0.
+        # compute gaps and normalize by larger sing. value. Introduce cutoff
+        # for handling vanishing values set to exact zero
+        gaps=(gaps[:chi]-S[1:chi+1])/(gaps[:chi]+1.0e-16)
+        gaps[gaps > 1.0]= 0.
 
-        abs_tol (float):
-            absolute tollerance on singular eigenvalues
+        if gaps[chi-1] < eps_multiplet:
+            # the chi is within the multiplet - find the largest chi_new < chi
+            # such that the complete multiplets are preserved
+            for i in range(chi-1,-1,-1):
+                if gaps[i] > eps_multiplet:
+                    chi_new= i
+                    break
 
-        rel_tol (float):
-            relative tollerance on singular eigenvalues
+        St = S[:chi].clone()
+        St[chi_new+1:]=0.
 
-    where S is diagonal matrix of of shape (dimS, dimS)
-    and dimS <= chi
+        Ut = U[:, :St.shape[0]].clone()
+        Ut[:, chi_new+1:]=0.
+        Vt = V[:, :St.shape[0]].clone()
+        Vt[:, chi_new+1:]=0.
+        return Ut, St, Vt
 
-    returns Ut, St, Vt
-    """
-    
-    U, S, V = SVDGESDD.apply(M)
-    St = S[:chi]
-    # if abs_tol is not None: St = St[St > abs_tol]
-    # if abs_tol is not None: St = torch.where(St > abs_tol, St, Stzeros)
-    # if rel_tol is not None: St = St[St/St[0] > rel_tol]
-    # magnitude = St[0]
-    # if rel_tol is not None: St = torch.where(St/magnitude > rel_tol, St, Stzeros)
-    # print("[truncated_svd] St "+str(St.shape[0]))
-    # print(St)
-
+    St = S[:min(chi,S.shape[0])]
     Ut = U[:, :St.shape[0]]
     Vt = V[:, :St.shape[0]]
-    # print("Ut "+str(Ut.shape))
-    # print("Vt "+str(Vt.shape))
 
     return Ut, St, Vt
 
-<<<<<<< HEAD
-def truncated_svd_symeig(M, chi, abs_tol=1.0e-14, rel_tol=None, eps_multiplet=1.0e-10, \
-    verbosity=0):
-=======
-def truncated_svd_gesdd_su2(M, chi, abs_tol=1.0e-14, rel_tol=None, eps_multiplet=1.0e-10):
+def truncated_svd_symeig(M, chi, abs_tol=1.0e-14, rel_tol=None, keep_multiplets=False, \
+    eps_multiplet=1.0e-12, verbosity=0):
+    r"""
+    :param M: square matrix of dimensions :math:`N \times N`
+    :param chi: desired maximal rank :math:`\chi`
+    :param abs_tol: absolute tolerance on minimal singular value 
+    :param rel_tol: relative tolerance on minimal singular value
+    :param keep_multiplets: truncate spectrum down to last complete multiplet
+    :param eps_multiplet: allowed splitting within multiplet
+    :param verbosity: logging verbosity
+    :type M: torch.tensor
+    :type chi: int
+    :type abs_tol: float
+    :type rel_tol: float
+    :type keep_multiplets: bool
+    :type eps_multiplet: float
+    :type verbosity: int
+    :return: leading :math:`\chi` left singular vectors U, right singular vectors V, and
+             singular values S
+    :rtype: torch.tensor, torch.tensor, torch.tensor
+
+    Returns leading :math:`\chi`-singular triples of a matrix M, where M is a symmetric 
+    matrix :math:`M=M^T`, by computing the full symmetric decomposition :math:`M= UDU^T`. 
+    Returned tensors have dimensions
+
+    .. math:: dim(U)=(N,\chi),\ dim(S)=(\chi,\chi),\ \textrm{and}\ dim(V)=(N,\chi)
     """
-    Performs a truncated SVD on a matrix M.     
-    M ~ (Ut)(St)(Vt)^{T}
-    
-    inputs:
-        M (torch.Tensor):
-            tensor of shape (dim0, dim1)
+    U, S, V = SVDSYMEIG.apply(M)
 
-        chi (int):
-            maximum allowed dimension of S
-
-        abs_tol (float):
-            absolute tollerance on singular eigenvalues
-
-        rel_tol (float):
-            relative tollerance on singular eigenvalues
-
-    where S is diagonal matrix of of shape (dimS, dimS)
-    and dimS <= chi
-
-    returns Ut, St, Vt
-    """
-    
-    U, S, V = SVDGESDD.apply(M)
-    # Perform multiplet analysis
-
-    # regularize by discarding small values
-    S[S < abs_tol]= 0.
-    gaps=S
-    # compute gaps and normalize by larger sing. value. Introduce cutoff
-    # for handling vanishing values set to exact zero
-    gaps=(gaps[0:len(S)-1]-S[1:len(S)])/(gaps[0:len(S)-1]+1.0e-16)
-    gaps[gaps > 1.0]= 0.
-    
     # estimate the chi_new 
     chi_new= chi
-    if gaps[chi-1] < eps_multiplet:
-        # the chi is within the multiplet - find the largest chi_new < chi
-        # such that the complete multiplets are preserved
-        for i in range(chi-1,-1,-1):
-            if gaps[i] > eps_multiplet:
-                chi_new= i
-                break
+    if keep_multiplets and chi<S.shape[0]:
+        # regularize by discarding small values
+        gaps=S[:chi+1].clone().detach()
+        # S[S < abs_tol]= 0.
+        gaps[gaps < abs_tol]= 0.
+        # compute gaps and normalize by larger sing. value. Introduce cutoff
+        # for handling vanishing values set to exact zero
+        gaps=(gaps[:chi]-S[1:chi+1])/(gaps[:chi]+1.0e-16)
+        gaps[gaps > 1.0]= 0.
 
-    St = S[:chi]
-    St[chi_new+1:]=0.
-    # if abs_tol is not None: St = St[St > abs_tol]
-    # if abs_tol is not None: St = torch.where(St > abs_tol, St, Stzeros)
-    # if rel_tol is not None: St = St[St/St[0] > rel_tol]
-    # magnitude = St[0]
-    # if rel_tol is not None: St = torch.where(St/magnitude > rel_tol, St, Stzeros)
-    # print("[truncated_svd] St "+str(St.shape[0]))
-    # print(St)
+        if gaps[chi-1] < eps_multiplet:
+            # the chi is within the multiplet - find the largest chi_new < chi
+            # such that the complete multiplets are preserved
+            for i in range(chi-1,-1,-1):
+                if gaps[i] > eps_multiplet:
+                    chi_new= i
+                    break
 
+        St = S[:chi].clone()
+        St[chi_new+1:]=0.
+
+        Ut = U[:, :St.shape[0]].clone()
+        Ut[:, chi_new+1:]=0.
+        Vt = V[:, :St.shape[0]].clone()
+        Vt[:, chi_new+1:]=0.
+        return Ut, St, Vt
+
+    St = S[:min(chi,S.shape[0])]
     Ut = U[:, :St.shape[0]]
-    Ut[:, chi_new+1:]=0.
     Vt = V[:, :St.shape[0]]
-    Vt[:, chi_new+1:]=0.
-    # print("Ut "+str(Ut.shape))
-    # print("Vt "+str(Vt.shape))
 
     return Ut, St, Vt
 
-def truncated_svd_symeig(M, chi, abs_tol=1.0e-14, rel_tol=None, eps_multiplet=1.0e-12, \
-    env=None, verbosity=0):
->>>>>>> c07290c4
-    """
-    Return a truncated SVD of a symmertic matrix M     
-    M ~ (Ut)(St)(Vt)^t
-    by computing the symmetric decomposition of M
+def truncated_svd_symarnoldi(M, chi, abs_tol=1.0e-14, rel_tol=None, keep_multiplets=False, \
+    eps_multiplet=1.0e-12, verbosity=0):
+    r"""
+    :param M: square matrix of dimensions :math:`N \times N`
+    :param chi: desired maximal rank :math:`\chi`
+    :param abs_tol: absolute tolerance on minimal singular value 
+    :param rel_tol: relative tolerance on minimal singular value
+    :param keep_multiplets: truncate spectrum down to last complete multiplet
+    :param eps_multiplet: allowed splitting within multiplet
+    :param verbosity: logging verbosity
+    :type M: torch.tensor
+    :type chi: int
+    :type abs_tol: float
+    :type rel_tol: float
+    :type keep_multiplets: bool
+    :type eps_multiplet: float
+    :type verbosity: int
+    :return: leading :math:`\chi` left singular vectors U, right singular vectors V, and
+             singular values S
+    :rtype: torch.tensor, torch.tensor, torch.tensor
 
-    inputs:
-        M (torch.Tensor):
-            tensor of shape (dim0, dim1)
+    **Note:** `depends on scipy`
 
-        chi (int):
-            maximum allowed dimension of S
+    Returns leading :math:`\chi`-singular triples of a matrix M, where M is a symmetric matrix :math:`M=M^T`,
+    by computing the partial symmetric decomposition :math:`M= UDU^T` up to rank :math:`\chi`. 
+    Returned tensors have dimensions 
 
-        abs_tol (float):
-            absolute tolerance on singular eigenvalues
-
-        rel_tol (float):
-            relative tolerance on singular eigenvalues
-
-    where S is diagonal matrix of of shape (dimS, dimS)
-    and dimS <= chi
-
-    returns Ut, St, Vt
-    """
-    U, S, V = SVDSYMEIG.apply(M)
-
-<<<<<<< HEAD
-    gaps=S.clone().detach()
-=======
-    # regularize by discarding small values
-    gaps=S.clone().detach()
-    # S[S < abs_tol]= 0.
->>>>>>> c07290c4
-    gaps[gaps < abs_tol]= 0.
-    # compute gaps and normalize by larger sing. value. Introduce cutoff
-    # for handling vanishing values set to exact zero
-    gaps=(gaps[0:len(S)-1]-S[1:len(S)])/(gaps[0:len(S)-1]+1.0e-16)
-    gaps[gaps > 1.0]= 0.
-
-    # estimate the chi_new 
-    chi_new= chi
-    if gaps[chi-1] < eps_multiplet:
-        # the chi is within the multiplet - find the largest chi_new < chi
-        # such that the complete multiplets are preserved
-        for i in range(chi-1,-1,-1):
-            if gaps[i] > eps_multiplet:
-                chi_new= i
-                break
-
-    St = S[:chi].clone()
-    St[chi_new+1:]=0.
-<<<<<<< HEAD
-=======
-    if verbosity>0:
-        relevant_eigs= [f"{x}" for x in S[chi_new-2:chi_new+2]]
-        line = f"chi_cut: {chi_new} len(St): {len(St)} inds: {chi_new-2}:{chi_new+1} S: {relevant_eigs}"
-        env.log(f"{line}\n")
-        relevant_eigs= [f"{x}" for x in St[chi_new-2:]]
-        line = f"chi_cut: {chi_new} len(St): {len(St)} inds: {chi_new-2}:{chi-1} St: {relevant_eigs}"
-        env.log(f"{line}\n")
->>>>>>> c07290c4
-
-    Ut = U[:, :St.shape[0]].clone()
-    Ut[:, chi_new+1:]=0.
-    Vt = V[:, :St.shape[0]].clone()
-    Vt[:, chi_new+1:]=0.
-<<<<<<< HEAD
-=======
-
-    return Ut, St, Vt
-
-def truncated_svd_symeig_su2(M, chi, abs_tol=1.0e-14, rel_tol=None, eps_multiplet=1.0e-12, \
-    env=None, verbosity=0):
-    """
-    Return a truncated SVD of a matrix M     
-    M ~ (Ut)(St)(Vt)^{T}
-    by computing the symmetric decomposition of MM^T
-
-    inputs:
-        M (torch.Tensor):
-            tensor of shape (dim0, dim1)
-
-        chi (int):
-            maximum allowed dimension of S
-
-        abs_tol (float):
-            absolute tollerance on singular eigenvalues
-
-        rel_tol (float):
-            relative tollerance on singular eigenvalues
-
-    where S is diagonal matrix of of shape (dimS, dimS)
-    and dimS <= chi
-
-    returns Ut, St, Vt
-    """
-    U, S, V = SVDSYMEIG.apply(M)
-
-    # regularize by discarding small values
-    gaps=S.clone().detach()
-    # S[S < abs_tol]= 0.
-    gaps[gaps < abs_tol]= 0.
-    # compute gaps and normalize by larger sing. value. Introduce cutoff
-    # for handling vanishing values set to exact zero
-    gaps=(gaps[0:len(S)-1]-S[1:len(S)])/(gaps[0:len(S)-1]+1.0e-16)
-    gaps[gaps > 1.0]= 0.
-
-    # estimate the chi_new 
-    chi_new= chi
-    if gaps[chi-1] < eps_multiplet:
-        # the chi is within the multiplet - find the largest chi_new < chi
-        # such that the complete multiplets are preserved
-        for i in range(chi-1,-1,-1):
-            if gaps[i] > eps_multiplet:
-                # chi_new= i
-                break
-
-    St = S[:chi].clone()
-    St[chi_new+1:]=0.
-    if verbosity>0:
-        relevant_eigs= [f"{x}" for x in S[chi_new-2:chi_new+2]]
-        line = f"chi_cut: {chi_new} len(St): {len(St)} inds: {chi_new-2}:{chi_new+1} S: {relevant_eigs}"
-        env.log(f"{line}\n")
-        relevant_eigs= [f"{x}" for x in St[chi_new-2:]]
-        line = f"chi_cut: {chi_new} len(St): {len(St)} inds: {chi_new-2}:{chi-1} St: {relevant_eigs}"
-        env.log(f"{line}\n")
-    # if abs_tol is not None: St = St[St > abs_tol]
-    # if abs_tol is not None: St = torch.where(St > abs_tol, St, Stzeros)
-    # if rel_tol is not None: St = St[St/St[0] > rel_tol]
-    # magnitude = St[0]
-    # if rel_tol is not None: St = torch.where(St/magnitude > rel_tol, St, Stzeros)
-    # print("[truncated_svd] St "+str(St.shape[0]))
-    # print(St)
-
-    Ut = U[:, :St.shape[0]].clone()
-    Ut[:, chi_new+1:]=0.
-    Vt = V[:, :St.shape[0]].clone()
-    Vt[:, chi_new+1:]=0.
-    # print("Ut "+str(Ut.shape))
-    # print("Vt "+str(Vt.shape))
->>>>>>> c07290c4
-
-    return Ut, St, Vt
-
-def truncated_svd_rsvd(M, chi, abs_tol=None, rel_tol=None):
-    return RSVD.apply(M, chi)
-
-<<<<<<< HEAD
-def truncated_svd_arnoldi(M, chi, abs_tol=None, rel_tol=None):
-    return SVDSYMARNOLDI.apply(M, chi)
-=======
-def truncated_svd_arnoldi(M, chi, abs_tol=1.0e-14, rel_tol=None, keep_multiplets=False, \
-    eps_multiplet=1.0e-12, env=None, verbosity=0):
-    """
-    Return a truncated SVD of a matrix M     
-    M ~ (Ut)(St)(Vt)^{T}
-    by computing the symmetric decomposition of MM^T
-
-    inputs:
-        M (torch.Tensor):
-            tensor of shape (dim0, dim1)
-
-        chi (int):
-            maximum allowed dimension of S
-
-        abs_tol (float):
-            absolute tollerance on singular eigenvalues
-
-        rel_tol (float):
-            relative tollerance on singular eigenvalues
-
-    where S is diagonal matrix of of shape (dimS, dimS)
-    and dimS <= chi
-
-    returns Ut, St, Vt
+    .. math:: dim(U)=(N,\chi),\ dim(S)=(\chi,\chi),\ \textrm{and}\ dim(V)=(N,\chi)
     """
     U, S, V = SVDSYMARNOLDI.apply(M, chi+int(keep_multiplets))
 
@@ -307,7 +172,7 @@
         gaps[gaps < abs_tol]= 0.
         # compute gaps and normalize by larger sing. value. Introduce cutoff
         # for handling vanishing values set to exact zero
-        gaps=(gaps[0:len(S)-1]-S[1:len(S)])/(gaps[0:len(S)-1]+1.0e-16)
+        gaps=(gaps[:len(S)-1]-S[1:len(S)])/(gaps[:len(S)-1]+1.0e-16)
         gaps[gaps > 1.0]= 0.
 
         if gaps[chi-1] < eps_multiplet:
@@ -320,13 +185,6 @@
 
         St = S[:chi].clone()
         St[chi_new+1:]=0.
-        if verbosity>0:
-            relevant_eigs= [f"{x}" for x in S[chi_new-2:chi_new+2]]
-            line = f"chi_cut: {chi_new} len(St): {len(St)} inds: {chi_new-2}:{chi_new+1} S: {relevant_eigs}"
-            env.log(f"{line}\n")
-            relevant_eigs= [f"{x}" for x in St[chi_new-2:]]
-            line = f"chi_cut: {chi_new} len(St): {len(St)} inds: {chi_new-2}:{chi-1} St: {relevant_eigs}"
-            env.log(f"{line}\n")
 
         Ut = U[:, :St.shape[0]].clone()
         Ut[:, chi_new+1:]=0.
@@ -335,4 +193,6 @@
         return Ut, St, Vt
 
     return U, S, V
->>>>>>> c07290c4
+
+def truncated_svd_rsvd(M, chi, abs_tol=None, rel_tol=None):
+    return RSVD.apply(M, chi)