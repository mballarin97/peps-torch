import torch
import groups.su2 as su2
import config as cfg
from ctm.generic.env import ENV
from ctm.generic import rdm
from ctm.generic import corrf
from ctm.one_site_c4v.env_c4v import ENV_C4V
from ctm.one_site_c4v import rdm_c4v
from ctm.one_site_c4v.rdm_c4v_specialized import rdm2x2_NNN_tiled,\
    rdm2x2_NN_tiled, rdm2x1_tiled
from ctm.one_site_c4v import corrf_c4v
from math import sqrt
import itertools

def _cast_to_real(t):
    return t.real if t.is_complex() else t

class J1J2():
    def __init__(self, j1=1.0, j2=0, global_args=cfg.global_args):
        r"""
        :param j1: nearest-neighbour interaction
        :param j2: next nearest-neighbour interaction
        :param global_args: global configuration
        :type j1: float
        :type j2: float
        :type global_args: GLOBALARGS

        Build Spin-1/2 :math:`J_1-J_2` Hamiltonian

        .. math:: H = J_1\sum_{<i,j>} \mathbf{S}_i.\mathbf{S}_j + J_2\sum_{<<i,j>>} 
                  \mathbf{S}_i.\mathbf{S}_j

        on the square lattice. Where the first sum runs over the pairs of sites `i,j` 
        which are nearest-neighbours (denoted as `<.,.>`), and the second sum runs over 
        pairs of sites `i,j` which are next nearest-neighbours (denoted as `<<.,.>>`)
        """
        self.dtype=global_args.torch_dtype
        self.device=global_args.device
        self.phys_dim=2
        self.j1=j1
        self.j2=j2
        
        self.h2, self.SS_rot, self.h2x2_nn, self.h2x2_nnn, self.h2x2_nn_rot, \
            self.h2x2_nnn_rot= self.get_h()
        self.obs_ops= self.get_obs_ops()

    def get_h(self):
        s2 = su2.SU2(self.phys_dim, dtype=self.dtype, device=self.device)
        id2= torch.eye(4,dtype=self.dtype,device=self.device)
        id2= id2.view(2,2,2,2).contiguous()
        rot_op= s2.BP_rot()
        expr_kron = 'ij,ab->iajb'
        SS= torch.einsum(expr_kron,s2.SZ(),s2.SZ()) + 0.5*(torch.einsum(expr_kron,s2.SP(),s2.SM()) \
            + torch.einsum(expr_kron,s2.SM(),s2.SP()))
        SS= SS.contiguous()

        SS_rot= torch.einsum('ki,kjcb,ca->ijab',rot_op,SS,rot_op)
        
        h2x2_SS= torch.einsum('ijab,klcd->ijklabcd',SS,id2)
        h2x2_nn= h2x2_SS + h2x2_SS.permute(2,3,0,1,6,7,4,5) + h2x2_SS.permute(0,2,1,3,4,6,5,7)\
            + h2x2_SS.permute(2,0,3,1,6,4,7,5)
        h2x2_nnn= h2x2_SS.permute(0,3,2,1,4,7,6,5) + h2x2_SS.permute(2,0,1,3,6,4,5,7)
        
        h2x2_nn= h2x2_nn.contiguous()
        h2x2_nnn= h2x2_nnn.contiguous()

        # sublattice rotation for single-site bipartite (BP) ansatz
        h2x2_nn_rot= torch.einsum('irtlaxyd,jr,kt,xb,yc->ijklabcd',\
            h2x2_nn,rot_op,rot_op,rot_op,rot_op)
        h2x2_nnn_rot= torch.einsum('irtlaxyd,jr,kt,xb,yc->ijklabcd',\
            h2x2_nnn,rot_op,rot_op,rot_op,rot_op)

        h2x2_nn_rot= h2x2_nn_rot.contiguous()
        h2x2_nnn_rot= h2x2_nnn_rot.contiguous()

        return SS, SS_rot, h2x2_nn, h2x2_nnn, h2x2_nn_rot, h2x2_nnn_rot

    def get_obs_ops(self):
        obs_ops = dict()
        s2 = su2.SU2(self.phys_dim, dtype=self.dtype, device=self.device)
        obs_ops["sz"]= s2.SZ()
        obs_ops["sp"]= s2.SP()
        obs_ops["sm"]= s2.SM()
        return obs_ops

    def energy_2x2_1site_BP(self,state,env):
        r"""
        :param state: wavefunction
        :param env: CTM environment
        :type state: IPEPS
        :type env: ENV
        :return: energy per site
        :rtype: float

        We assume 1x1 iPEPS which tiles the lattice with a bipartite pattern composed 
        of two tensors A, and B=RA, where R appropriately rotates the physical Hilbert space 
        of tensor A on every "odd" site::

            1x1 C4v => rotation R => BIPARTITE

            A A A A                  A B A B
            A A A A                  B A B A
            A A A A                  A B A B
            A A A A                  B A B A

        A single reduced density matrix :py:func:`ctm.rdm.rdm2x2` of a 2x2 plaquette
        is used to evaluate the energy.
        """
        tmp_rdm= rdm.rdm2x2((0,0),state,env)
        energy_nn= torch.einsum('ijklabcd,ijklabcd',tmp_rdm,self.h2x2_nn_rot)
        energy_nnn= torch.einsum('ijklabcd,ijklabcd',tmp_rdm,self.h2x2_nnn_rot)
        energy_per_site= 2.0*(self.j1*energy_nn/4.0 + self.j2*energy_nnn/2.0)
        energy_per_site= _cast_to_real(energy_per_site) 

        return energy_per_site

    def energy_2x2_2site(self,state,env):
        r"""
        :param state: wavefunction
        :param env: CTM environment
        :type state: IPEPS
        :type env: ENV
        :return: energy per site
        :rtype: float

        We assume iPEPS with 2x1 unit cell containing two tensors A, B. We can
        tile the square lattice in two ways::

            BIPARTITE           STRIPE   

            A B A B             A B A B
            B A B A             A B A B
            A B A B             A B A B
            B A B A             A B A B

        Taking reduced density matrix :math:`\rho_{2x2}` of 2x2 cluster with indexing 
        of sites as follows :math:`\rho_{2x2}(s_0,s_1,s_2,s_3;s'_0,s'_1,s'_2,s'_3)`::
        
            s0--s1
            |   |
            s2--s3

        and without assuming any symmetry on the indices of individual tensors following
        set of terms has to be evaluated in order to compute energy-per-site::
                
               0           
            1--A--3
               2
            
            Ex.1 unit cell A B, with BIPARTITE tiling

                A3--1B, B3--1A, A, B, A3  , B3  ,   1A,   1B
                                2  0   \     \      /     / 
                                0  2    \     \    /     /  
                                B  A    1A    1B  A3    B3  
            
            Ex.2 unit cell A B, with STRIPE tiling

                A3--1A, B3--1B, A, B, A3  , B3  ,   1A,   1B
                                2  0   \     \      /     / 
                                0  2    \     \    /     /  
                                A  B    1B    1A  B3    A3  
        """
        # A3--1B   B3  1A
        # 2 \/ 2   2 \/ 2
        # 0 /\ 0   0 /\ 0
        # B3--1A & A3  1B

        # A3--1B   B3--1A
        # 2 \/ 2   2 \/ 2
        # 0 /\ 0   0 /\ 0
        # A3--1B & B3--1A
        energy_nn=0
        energy_nnn=0
        for coord in state.sites.keys():
            tmp_rdm= rdm.rdm2x2(coord,state,env)
            energy_nn += torch.einsum('ijklabcd,ijklabcd',tmp_rdm,self.h2x2_nn)
            energy_nnn += torch.einsum('ijklabcd,ijklabcd',tmp_rdm,self.h2x2_nnn)
        energy_per_site= 2.0*(self.j1*energy_nn/8.0 + self.j2*energy_nnn/4.0)
        energy_per_site= _cast_to_real(energy_per_site)

        return energy_per_site

    def energy_2x2_4site(self,state,env):
        r"""

        :param state: wavefunction
        :param env: CTM environment
        :type state: IPEPS
        :type env: ENV
        :return: energy per site
        :rtype: float

        We assume iPEPS with 2x2 unit cell containing four tensors A, B, C, and D with
        simple PBC tiling::

            A B A B
            C D C D
            A B A B
            C D C D
    
        Taking the reduced density matrix :math:`\rho_{2x2}` of 2x2 cluster given by 
        :py:func:`ctm.generic.rdm.rdm2x2` with indexing of sites as follows 
        :math:`\rho_{2x2}(s_0,s_1,s_2,s_3;s'_0,s'_1,s'_2,s'_3)`::
        
            s0--s1
            |   |
            s2--s3

        and without assuming any symmetry on the indices of the individual tensors a set
        of four :math:`\rho_{2x2}`'s are needed over which :math:`h2` operators 
        for the nearest and next-neaerest neighbour pairs are evaluated::  

            A3--1B   B3--1A   C3--1D   D3--1C
            2    2   2    2   2    2   2    2
            0    0   0    0   0    0   0    0
            C3--1D & D3--1C & A3--1B & B3--1A
        """
        energy_nn=0
        energy_nnn=0
        for coord in state.sites.keys():
            tmp_rdm= rdm.rdm2x2(coord,state,env)
            energy_nn += torch.einsum('ijklabcd,ijklabcd',tmp_rdm,self.h2x2_nn)
            energy_nnn += torch.einsum('ijklabcd,ijklabcd',tmp_rdm,self.h2x2_nnn)
        energy_per_site= 2.0*(self.j1*energy_nn/16.0 + self.j2*energy_nnn/8.0)
        energy_per_site= _cast_to_real(energy_per_site)

        return energy_per_site

    def energy_2x2_8site(self,state,env):
        r"""

        :param state: wavefunction
        :param env: CTM environment
        :type state: IPEPS
        :type env: ENV
        :return: energy per site
        :rtype: float

        We assume iPEPS with 4x2 unit cell containing eight tensors A, B, C, D, 
        E, F, G, H with PBC tiling + SHIFT::

            A B E F
            C D G H
          A B E F
          C D G H
    
        Taking the reduced density matrix :math:`\rho_{2x2}` of 2x2 cluster given by 
        :py:func:`ctm.generic.rdm.rdm2x2` with indexing of sites as follows 
        :math:`\rho_{2x2}(s_0,s_1,s_2,s_3;s'_0,s'_1,s'_2,s'_3)`::
        
            s0--s1
            |   |
            s2--s3

        and without assuming any symmetry on the indices of the individual tensors a set
        of eight :math:`\rho_{2x2}`'s are needed over which :math:`h2` operators 
        for the nearest and next-neaerest neighbour pairs are evaluated::  

            A3--1B   B3--1E   E3--1F   F3--1A
            2    2   2    2   2    2   2    2
            0    0   0    0   0    0   0    0
            C3--1D & D3--1G & G3--1H & H3--1C 

            C3--1D   D3--1G   G3--1H   H3--1C
            2    2   2    2   2    2   2    2
            0    0   0    0   0    0   0    0
            B3--1E & E3--1F & F3--1A & A3--1B 
        """
        energy_nn=0
        energy_nnn=0
        for coord in state.sites.keys():
            tmp_rdm= rdm.rdm2x2(coord,state,env)
            energy_nn += torch.einsum('ijklabcd,ijklabcd',tmp_rdm,self.h2x2_nn)
            energy_nnn += torch.einsum('ijklabcd,ijklabcd',tmp_rdm,self.h2x2_nnn)
        energy_per_site= 2.0*(self.j1*energy_nn/32.0 + self.j2*energy_nnn/16.0)
        energy_per_site= _cast_to_real(energy_per_site)

        return energy_per_site

    def eval_obs_1site_BP(self,state,env):
        r"""
        :param state: wavefunction
        :param env: CTM environment
        :type state: IPEPS
        :type env: ENV
        :return:  expectation values of observables, labels of observables
        :rtype: list[float], list[str]
        
        Evaluates observables for single-site ansatz by including the sublattice
        rotation in the physical space. 
        """

        # TODO optimize/unify ?
        # expect "list" of (observable label, value) pairs ?
        obs= dict({"avg_m": 0.})
        with torch.no_grad():
            for coord,site in state.sites.items():
                rdm1x1 = rdm.rdm1x1(coord,state,env)
                for label,op in self.obs_ops.items():
                    obs[f"{label}{coord}"]= torch.trace(rdm1x1@op)
                obs[f"m{coord}"]= sqrt(abs(obs[f"sz{coord}"]**2 + obs[f"sp{coord}"]*obs[f"sm{coord}"]))
                obs["avg_m"] += obs[f"m{coord}"]
            obs["avg_m"]= obs["avg_m"]/len(state.sites.keys())

            for coord,site in state.sites.items():
                rdm2x1 = rdm.rdm2x1(coord,state,env)
                rdm1x2 = rdm.rdm1x2(coord,state,env)
                SS2x1= torch.einsum('ijab,ijab',rdm2x1,self.SS_rot)
                SS1x2= torch.einsum('ijab,ijab',rdm1x2,self.SS_rot)
                obs[f"SS2x1{coord}"]= _cast_to_real(SS2x1)
                obs[f"SS1x2{coord}"]= _cast_to_real(SS1x2)
        
        # prepare list with labels and values
        obs_labels=["avg_m"]+[f"m{coord}" for coord in state.sites.keys()]\
            +[f"{lc[1]}{lc[0]}" for lc in list(itertools.product(state.sites.keys(), self.obs_ops.keys()))]
        obs_labels += [f"SS2x1{coord}" for coord in state.sites.keys()]
        obs_labels += [f"SS1x2{coord}" for coord in state.sites.keys()]
        obs_values=[obs[label] for label in obs_labels]
        return obs_values, obs_labels

    def eval_obs(self,state,env):
        r"""
        :param state: wavefunction
        :param env: CTM environment
        :type state: IPEPS
        :type env: ENV
        :return:  expectation values of observables, labels of observables
        :rtype: list[float], list[str]

        Computes the following observables in order

            1. average magnetization over the unit cell,
            2. magnetization for each site in the unit cell
            3. :math:`\langle S^z \rangle,\ \langle S^+ \rangle,\ \langle S^- \rangle` 
               for each site in the unit cell

        where the on-site magnetization is defined as
        
        .. math::
            m &= \sqrt{ \langle S^z \rangle^2+\langle S^x \rangle^2+\langle S^y \rangle^2 }
        """
        # TODO optimize/unify ?
        # expect "list" of (observable label, value) pairs ?
        obs= dict({"avg_m": 0.})
        with torch.no_grad():
            for coord,site in state.sites.items():
                rdm1x1 = rdm.rdm1x1(coord,state,env)
                for label,op in self.obs_ops.items():
                    obs[f"{label}{coord}"]= torch.trace(rdm1x1@op)
                obs[f"m{coord}"]= sqrt(abs(obs[f"sz{coord}"]**2 + obs[f"sp{coord}"]*obs[f"sm{coord}"]))
                obs["avg_m"] += obs[f"m{coord}"]
            obs["avg_m"]= obs["avg_m"]/len(state.sites.keys())

            for coord,site in state.sites.items():
                rdm2x1 = rdm.rdm2x1(coord,state,env)
                rdm1x2 = rdm.rdm1x2(coord,state,env)
                SS2x1= torch.einsum('ijab,ijab',rdm2x1,self.h2)
                SS1x2= torch.einsum('ijab,ijab',rdm1x2,self.h2)
                obs[f"SS2x1{coord}"]= _cast_to_real(SS2x1)
                obs[f"SS1x2{coord}"]= _cast_to_real(SS1x2)
        
        # prepare list with labels and values
        obs_labels=["avg_m"]+[f"m{coord}" for coord in state.sites.keys()]\
            +[f"{lc[1]}{lc[0]}" for lc in list(itertools.product(state.sites.keys(), self.obs_ops.keys()))]
        obs_labels += [f"SS2x1{coord}" for coord in state.sites.keys()]
        obs_labels += [f"SS1x2{coord}" for coord in state.sites.keys()]
        obs_values=[obs[label] for label in obs_labels]
        return obs_values, obs_labels

    def eval_corrf_SS(self,coord,direction,state,env,dist):
        r"""
        :param coord: reference site
        :type coord: tuple(int,int)
        :param direction: 
        :type direction: tuple(int,int)
        :param state: wavefunction
        :param env: CTM environment
        :type state: IPEPS
        :type env: ENV
        :param dist: maximal distance of correlator
        :type dist: int
        :return: dictionary with full and spin-resolved spin-spin correlation functions
        :rtype: dict(str: torch.Tensor)
        
        Evaluate spin-spin correlation functions :math:`\langle\mathbf{S}(r).\mathbf{S}(0)\rangle` 
        up to r = ``dist`` in given direction. See :meth:`ctm.generic.corrf.corrf_1sO1sO`.
        """
        # function allowing for additional site-dependent conjugation of op
        def conjugate_op(op):
            #rot_op= su2.get_rot_op(self.phys_dim, dtype=self.dtype, device=self.device)
            rot_op= torch.eye(self.phys_dim, dtype=self.dtype, device=self.device)
            op_0= op
            op_rot= torch.einsum('ki,kl,lj->ij',rot_op,op_0,rot_op)
            def _gen_op(r):
                #return op_rot if r%2==0 else op_0
                return op_0
            return _gen_op

        op_sx= 0.5*(self.obs_ops["sp"] + self.obs_ops["sm"])
        op_isy= -0.5*(self.obs_ops["sp"] - self.obs_ops["sm"]) 

        Sz0szR= corrf.corrf_1sO1sO(coord,direction,state,env, self.obs_ops["sz"], \
            conjugate_op(self.obs_ops["sz"]), dist)
        Sx0sxR= corrf.corrf_1sO1sO(coord,direction,state,env, op_sx, conjugate_op(op_sx), dist)
        nSy0SyR= corrf.corrf_1sO1sO(coord,direction,state,env, op_isy, conjugate_op(op_isy), dist)

        res= dict({"ss": Sz0szR+Sx0sxR-nSy0SyR, "szsz": Sz0szR, "sxsx": Sx0sxR, "sysy": -nSy0SyR})
        return res  

class J1J2_C4V_BIPARTITE():
    def __init__(self, j1=1.0, j2=0, j3=0, hz_stag= 0.0, delta_zz=1.0, \
        global_args=cfg.global_args):
        r"""
        :param j1: nearest-neighbour interaction
        :param j2: next nearest-neighbour interaction
        :param j3: next-to-next nearest-neighbour interaction
        :param hz_stag: staggered magnetic field
        :param delta_zz: easy-axis (nearest-neighbour) anisotropy
        :param global_args: global configuration
        :type j1: float
        :type j2: float
        :type j3: float
        :type hz_stag: float
        :type detla_zz: float
        :type global_args: GLOBALARGS
        
        Build Spin-1/2 :math:`J_1-J_2-J_3` Hamiltonian

        .. math::

            H = J_1\sum_{<i,j>} \mathbf{S}_i.\mathbf{S}_j + J_2\sum_{<<i,j>>} \mathbf{S}_i.\mathbf{S}_j
              + J_3\sum_{<<<i,j>>>} \mathbf{S}_i.\mathbf{S}_j
        
        on the square lattice. Where the first sum runs over the pairs of sites `i,j` 
<<<<<<< HEAD
        which are nearest-neighbours (denoted as `<.,.>`), the second sum runs over 
        pairs of sites `i,j` which are next nearest-neighbours (denoted as `<<.,.>>`), and 
        the last sum runs over pairs of sites `i,j` which are next-to-next nearest-neighbours 
        (denoted as `<<<.,.>>>`).

        
=======
        which are nearest-neighbours (denoted as `<.,.>`), and the second sum runs over 
        pairs of sites `i,j` which are next nearest-neighbours (denoted as `<<.,.>>`)::

            y\x
               _:__:__:__:_
            ..._|__|__|__|_...
            ..._|__|__|__|_...
            ..._|__|__|__|_...
            ..._|__|__|__|_...
            ..._|__|__|__|_...
                :  :  :  :

        where

        * :math:`h_p = J_1(S^x_{r}.S^x_{r+\vec{x}} 
          + S^y_{r}.S^y_{r+\vec{x}} + \delta_{zz} S^z_{r}.S^z_{r+\vec{x}} + (x<->y))
          + J_2(\mathbf{S}_{r}.\mathbf{S}_{r+\vec{x}+\vec{y}} + \mathbf{S}_{r+\vec{x}}.\mathbf{S}_{r+\vec{y}})
          + h_stag (S^z_{r} - S^z_{r+\vec{x}} - S^z_{r+\vec{y}} + S^z_{r+\vec{x}+\vec{y}})` 
          with indices of spins ordered as follows :math:`s_r s_{r+\vec{x}} s_{r+\vec{y}} s_{r+\vec{x}+\vec{y}};
          s'_r s'_{r+\vec{x}} s'_{r+\vec{y}} s'_{r+\vec{x}+\vec{y}}`
>>>>>>> 15ad6557
        """
        # where
        # * :math:`h_p = J_1(S^x_{r}.S^x_{r+\vec{x}} 
        #   + S^y_{r}.S^y_{r+\vec{x}} + \delta_{zz} S^z_{r}.S^z_{r+\vec{x}} + (x<->y))
        #   + J_2(\mathbf{S}_{r}.\mathbf{S}_{r+\vec{x}+\vec{y}} + \mathbf{S}_{r+\vec{x}}.\mathbf{S}_{r+\vec{y}})
        #   + h_stag (S^z_{r} - S^z_{r+\vec{x}} - S^z_{r+\vec{y}} + S^z_{r+\vec{x}+\vec{y}})` 
        #   with indices of spins ordered as follows :math:`s_r s_{r+\vec{x}} s_{r+\vec{y}} s_{r+\vec{x}+\vec{y}};
        #   s'_r s'_{r+\vec{x}} s'_{r+\vec{y}} s'_{r+\vec{x}+\vec{y}}`
        self.dtype=global_args.torch_dtype
        self.device=global_args.device
        self.phys_dim=2
        self.j1=j1
        self.j2=j2
        self.j3=j3
        self.hz_stag=hz_stag
        self.delta_zz=delta_zz
        
        self.obs_ops = self.get_obs_ops()

        s2 = su2.SU2(self.phys_dim, dtype=self.dtype, device=self.device)
        id2= torch.eye(self.phys_dim**2,dtype=self.dtype,device=self.device)
        id2= id2.view(tuple([self.phys_dim]*4)).contiguous()
        expr_kron = 'ij,ab->iajb'

        self.SS_delta_zz= self.delta_zz*torch.einsum(expr_kron,s2.SZ(),s2.SZ()) + \
            0.5*(torch.einsum(expr_kron,s2.SP(),s2.SM()) \
            + torch.einsum(expr_kron,s2.SM(),s2.SP()))
        self.SS= torch.einsum(expr_kron,s2.SZ(),s2.SZ()) + \
            0.5*(torch.einsum(expr_kron,s2.SP(),s2.SM()) \
            + torch.einsum(expr_kron,s2.SM(),s2.SP()))
        hz_2x1_nn= torch.einsum(expr_kron,s2.SZ(),s2.I())+torch.einsum(expr_kron,s2.I(),-s2.SZ())

        rot_op= s2.BP_rot()
        SS_rot= torch.einsum('ki,kjcb,ca->ijab',rot_op,self.SS,rot_op)
        SS_delta_zz_rot= torch.einsum('ki,kjcb,ca->ijab',rot_op,self.SS_delta_zz,rot_op)
        hz_2x1_rot= torch.einsum('ki,kjcb,ca->ijab',rot_op,hz_2x1_nn,rot_op)
        self.SS_rot= SS_rot.contiguous()
        self.SS_delta_zz_rot= SS_delta_zz_rot.contiguous()
        self.hz_2x1_rot= hz_2x1_rot.contiguous()

        h2x2_SS_delta_zz= torch.einsum('ijab,klcd->ijklabcd',self.SS_delta_zz,id2) # nearest neighbours
        h2x2_SS= torch.einsum('ijab,klcd->ijklabcd',self.SS,id2) # next-nearest neighbours
        # 0 1     0 1   0 x   x x   x 1
        # 2 3 ... x x + 2 x + 2 3 + x 3
        hp= 0.5*self.j1*(h2x2_SS_delta_zz + h2x2_SS_delta_zz.permute(0,2,1,3,4,6,5,7)\
           + h2x2_SS_delta_zz.permute(2,3,0,1,6,7,4,5) + h2x2_SS_delta_zz.permute(3,1,2,0,7,5,6,4)) \
           + self.j2*(h2x2_SS.permute(0,3,2,1,4,7,6,5) + h2x2_SS.permute(2,1,0,3,6,5,4,7))\
           - 0.25*self.hz_stag*torch.einsum('ia,jb,kc,ld->ijklabcd',s2.SZ(),-s2.SZ(),-s2.SZ(),s2.SZ())
        hp= torch.einsum('xj,yk,ixylauvd,ub,vc->ijklabcd',rot_op,rot_op,hp,rot_op,rot_op)
        self.hp= hp.contiguous()

    def get_obs_ops(self):
        obs_ops = dict()
        s2 = su2.SU2(self.phys_dim, dtype=self.dtype, device=self.device)
        obs_ops["sz"]= s2.SZ()
        obs_ops["sp"]= s2.SP()
        obs_ops["sm"]= s2.SM()
        return obs_ops

    def energy_1x1(self,state,env_c4v,**kwargs):
        r"""
        :param state: wavefunction
        :param env_c4v: CTM c4v symmetric environment
        :type state: IPEPS_C4V
        :type env_c4v: ENV_C4V
        :return: energy per site
        :rtype: float

        We assume 1x1 C4v iPEPS which tiles the lattice with a bipartite pattern composed 
        of two tensors A, and B=RA, where R appropriately rotates the physical Hilbert space 
        of tensor A on every "odd" site::

<<<<<<< HEAD
            1x1 C4v => rotation R => BIPARTITE
=======
            1x1 C4v => rotation P => BIPARTITE
>>>>>>> 15ad6557
            A A A A                  A B A B
            A A A A                  B A B A
            A A A A                  A B A B
            A A A A                  B A B A

        Due to C4v symmetry it is enough to construct just one or two different reduced
        density matrices to evaluate energy per site. 

        In the case of :math:`J_3=0`, it is sufficient to only consider :meth:`ctm.one_site_c4v.rdm_c4v.rdm2x2` 
        of a 2x2 plaquette. Afterwards, the energy per site `e` is computed by evaluating a plaquette term 
        :math:`h_p` containing two nearest-nighbour terms :math:`\bf{S}.\bf{S}` and two next-nearest 
        neighbour :math:`\bf{S}.\bf{S}`, as:
        
        .. math::
            e = \langle \mathcal{h_p} \rangle = Tr(\rho_{2x2} \mathcal{h_p})
        
        If :math:`J_3 \neq 0`, additional reduced density matrix :meth:`ctm.one_site_c4v.rdm_c4v.rdm3x1`
        is constructed to evaluate next-to-next nearest neighbour interaction.
        """
        rdm2x2= rdm_c4v.rdm2x2(state,env_c4v,sym_pos_def=True,\
            verbosity=cfg.ctm_args.verbosity_rdm)
        energy_per_site= torch.einsum('ijklabcd,ijklabcd',rdm2x2,self.hp)
        if abs(self.j3)>0:
            rdm3x1= rdm_c4v.rdm3x1(state,env_c4v,sym_pos_def=True,\
                force_cpu=False,verbosity=cfg.ctm_args.verbosity_rdm)
            ss_3x1= torch.einsum('ijab,ijab',rdm3x1,self.SS)
            energy_per_site= energy_per_site + 2*self.j3*ss_3x1

        energy_per_site= _cast_to_real(energy_per_site)
        return energy_per_site

    def energy_1x1_lowmem(self, state, env_c4v, force_cpu=False):
        r"""
        :param state: wavefunction
        :param env_c4v: CTM c4v symmetric environment
        :type state: IPEPS_C4V
        :type env_c4v: ENV_C4V
        :param force_cpu: perform computation on CPU
        :type force_cpu: bool
        :return: energy per site
        :rtype: float

<<<<<<< HEAD
        Analogous to :meth:`energy_1x1`. However, the evaluation of energy is realized
        by individually constructing low-memory versions of reduced density matrices for
        nearest (NN), next-nearest (NNN), and next-to-next nearest neighbours (NNNN). In particular:
=======
        We assume 1x1 C4v iPEPS which tiles the lattice with a bipartite pattern composed 
        of two tensors A, and B=RA, where R rotates approriately the physical Hilbert space 
        of tensor A on every "odd" site::

            1x1 C4v => rotation P => BIPARTITE
            A A A A                  A B A B
            A A A A                  B A B A
            A A A A                  A B A B
            A A A A                  B A B A

        Due to C4v symmetry it is enough to construct two reduced density matrices.
        In particular, :py:func:`ctm.one_site_c4v.rdm_c4v.rdm2x1` of a NN-neighbour pair
        and :py:func:`ctm.one_site_c4v.rdm_c4v.rdm2x1_diag` of NNN-neighbour pair. 
        Afterwards, the energy per site `e` is computed by evaluating a term :math:`h2_rot`
        containing :math:`\bf{S}.\bf{S}` for nearest- and :math:`h2` term for 
        next-nearest- expectation value as:
>>>>>>> 15ad6557

            * NN: :meth:`ctm.one_site_c4v.rdm_c4v.rdm2x2_NN_lowmem_sl`
            * NNN: :meth:`ctm.one_site_c4v.rdm_c4v.rdm2x2_NNN_lowmem_sl`
            * NNNN: :meth:`ctm.one_site_c4v.rdm_c4v.rdm3x1_sl`
        """
        rdm2x2_NN= rdm_c4v.rdm2x2_NN_lowmem_sl(state, env_c4v, sym_pos_def=True,\
            force_cpu=force_cpu, verbosity=cfg.ctm_args.verbosity_rdm)
        energy_per_site= 2.0*self.j1*torch.einsum('ijkl,ijkl',rdm2x2_NN,self.SS_delta_zz_rot)\
            - 0.5*self.hz_stag * torch.einsum('ijkl,ijkl',rdm2x2_NN,self.hz_2x1_rot)
        if abs(self.j2)>0:
            rdm2x2_NNN= rdm_c4v.rdm2x2_NNN_lowmem_sl(state, env_c4v, sym_pos_def=True,\
                force_cpu=force_cpu, verbosity=cfg.ctm_args.verbosity_rdm)
            energy_per_site= energy_per_site \
                + 2.0*self.j2*torch.einsum('ijkl,ijkl',rdm2x2_NNN,self.SS)
        if abs(self.j3)>0:
            rdm3x1= rdm_c4v.rdm3x1_sl(state,env_c4v,sym_pos_def=True,\
                force_cpu=force_cpu,verbosity=cfg.ctm_args.verbosity_rdm)
            ss_3x1= torch.einsum('ijab,ijab',rdm3x1,self.SS)
            energy_per_site= energy_per_site + 2*self.j3*ss_3x1
        energy_per_site= _cast_to_real(energy_per_site)

        return energy_per_site

    def energy_1x1_tiled(self, state, env_c4v, force_cpu=False):
        r"""
        :param state: wavefunction
        :param env_c4v: CTM c4v symmetric environment
        :type state: IPEPS_C4V
        :type env_c4v: ENV_C4V
        :param force_cpu: perform computation on CPU
        :type force_cpu: bool
        :return: energy per site
        :rtype: float
<<<<<<< HEAD
=======

        We assume 1x1 C4v iPEPS which tiles the lattice with a bipartite pattern composed 
        of two tensors A, and B=RA, where R rotates approriately the physical Hilbert space 
        of tensor A on every "odd" site::

            1x1 C4v => rotation P => BIPARTITE
            A A A A                  A B A B
            A A A A                  B A B A
            A A A A                  A B A B
            A A A A                  B A B A

        Due to C4v symmetry it is enough to construct two reduced density matrices.
        In particular, :py:func:`ctm.one_site_c4v.rdm_c4v.rdm2x1` of a NN-neighbour pair
        and :py:func:`ctm.one_site_c4v.rdm_c4v.rdm2x1_diag` of NNN-neighbour pair. 
        Afterwards, the energy per site `e` is computed by evaluating a term :math:`h2_rot`
        containing :math:`\bf{S}.\bf{S}` for nearest- and :math:`h2` term for 
        next-nearest- expectation value as:

        .. math::
            e = 2*\langle \mathcal{h2} \rangle_{NN} + 2*\langle \mathcal{h2} \rangle_{NNN}
            = 2*Tr(\rho_{2x1} \mathcal{h2_rot}) + 2*Tr(\rho_{2x1_diag} \mathcal{h2})
>>>>>>> 15ad6557
        
        Analogous to :meth:`energy_1x1`. However, the evaluation of energy is realized
        by individually constructing low-memory tiled versions of reduced density matrices for
        nearest (NN), next-nearest (NNN), and next-to-next nearest neighbours (NNNN). 
        In particular:

            * NN: :meth:`ctm.one_site_c4v.rdm_c4v_specialized.rdm2x2_NN_tiled`
            * NNN: :meth:`ctm.one_site_c4v.rdm_c4v_specialized.rdm2x2_NNN_tiled`
            * NNNN: :meth:`ctm.one_site_c4v.rdm_c4v.rdm3x1_sl`
        """
        rdm2x2_NN= rdm2x2_NN_tiled(state, env_c4v, sym_pos_def=True,\
            force_cpu=force_cpu, verbosity=cfg.ctm_args.verbosity_rdm)
        energy_per_site= 2.0*self.j1*torch.einsum('ijkl,ijkl',rdm2x2_NN,self.SS_delta_zz_rot)\
            - 0.5*self.hz_stag * torch.einsum('ijkl,ijkl',rdm2x2_NN,self.hz_2x1_rot)
        if abs(self.j2)>0:
            rdm2x2_NNN= rdm2x2_NNN_tiled(state, env_c4v, sym_pos_def=True,\
                force_cpu=force_cpu, verbosity=cfg.ctm_args.verbosity_rdm)
            energy_per_site= energy_per_site \
                + 2.0*self.j2*torch.einsum('ijkl,ijkl',rdm2x2_NNN,self.SS)
        if abs(self.j3)>0:
            rdm3x1= rdm_c4v.rdm3x1_sl(state,env_c4v,sym_pos_def=True,\
                force_cpu=force_cpu,verbosity=cfg.ctm_args.verbosity_rdm)
            ss_3x1= torch.einsum('ijab,ijab',rdm3x1,self.SS)
            energy_per_site= energy_per_site + 2*self.j3*ss_3x1
        energy_per_site= _cast_to_real(energy_per_site)

        return energy_per_site

    def eval_obs(self,state,env_c4v,force_cpu=False):
        r"""
        :param state: wavefunction
        :param env_c4v: CTM c4v symmetric environment
        :type state: IPEPS_C4V
        :type env_c4v: ENV_C4V
        :return:  expectation values of observables, labels of observables
        :rtype: list[float], list[str]
        
        Computes the following observables in order
        
            1. magnetization
            2. :math:`\langle S^z \rangle,\ \langle S^+ \rangle,\ \langle S^- \rangle`
            3. :math:`\langle S.S \rangle_{NN}`, (optionally) :math:`\langle S.S \rangle_{NNNN}`
    
        where the on-site magnetization is defined as
        
        .. math::
<<<<<<< HEAD
            m = \sqrt{ \langle S^z \rangle^2+\langle S^x \rangle^2+\langle S^y \rangle^2 }
=======
            
            \begin{align*}
            m &= \sqrt{ \langle S^z \rangle^2+\langle S^x \rangle^2+\langle S^y \rangle^2 }
            =\sqrt{\langle S^z \rangle^2+1/4(\langle S^+ \rangle+\langle S^- 
            \rangle)^2 -1/4(\langle S^+\rangle-\langle S^-\rangle)^2} \\
              &=\sqrt{\langle S^z \rangle^2 + 1/2\langle S^+ \rangle \langle S^- \rangle)}
            \end{align*}
        Usual spin components can be obtained through the following relations
        
        .. math::
            
            \begin{align*}
            S^+ &=S^x+iS^y               & S^x &= 1/2(S^+ + S^-)\\
            S^- &=S^x-iS^y\ \Rightarrow\ & S^y &=-i/2(S^+ - S^-)
            \end{align*}
>>>>>>> 15ad6557
        """
        # TODO optimize/unify ?
        # expect "list" of (observable label, value) pairs ?
        obs= dict()
        with torch.no_grad():
            if abs(self.j3)>0:
                rdm3x1= rdm_c4v.rdm3x1(state,env_c4v,force_cpu=force_cpu,\
                    verbosity=cfg.ctm_args.verbosity_rdm)
                obs[f"SS3x1"]= torch.einsum('ijab,ijab',rdm3x1,self.SS)

            rdm2x1= rdm_c4v.rdm2x1_sl(state,env_c4v,force_cpu=force_cpu,\
                verbosity=cfg.ctm_args.verbosity_rdm)
            SS2x1= torch.einsum('ijab,ijab',rdm2x1,self.SS_rot)
            obs[f"SS2x1"]= _cast_to_real(SS2x1)

            # reduce rdm2x1 to 1x1
            rdm1x1= torch.einsum('ijaj->ia',rdm2x1)
            rdm1x1= rdm1x1/torch.trace(rdm1x1)
            for label,op in self.obs_ops.items():
                obs[f"{label}"]= torch.trace(rdm1x1@op)
            obs[f"m"]= sqrt(abs(obs[f"sz"]**2 + obs[f"sp"]*obs[f"sm"]))
            
        # prepare list with labels and values
        obs_labels=[f"m"]+[f"{lc}" for lc in self.obs_ops.keys()]+[f"SS2x1"]
        if abs(self.j3)>0: obs_labels += [f"SS3x1"]
        obs_values=[obs[label] for label in obs_labels]
        return obs_values, obs_labels

    def eval_obs_tiled(self,state,env_c4v,force_cpu=False):
        obs= dict()
        with torch.no_grad():
            rdm2x1= rdm2x1_tiled(state,env_c4v,force_cpu=force_cpu,\
                verbosity=cfg.ctm_args.verbosity_rdm)
            SS2x1= torch.einsum('ijab,ijab',rdm2x1,self.SS_rot)
            obs[f"SS2x1"]= _cast_to_real(SS2x1)

            # reduce rdm2x1 to 1x1
            rdm1x1= torch.einsum('ijaj->ia',rdm2x1)
            rdm1x1= rdm1x1/torch.trace(rdm1x1)
            for label,op in self.obs_ops.items():
                obs[f"{label}"]= torch.trace(rdm1x1@op)
            obs[f"m"]= sqrt(abs(obs[f"sz"]**2 + obs[f"sp"]*obs[f"sm"]))
            
        # prepare list with labels and values
        obs_labels=[f"m"]+[f"{lc}" for lc in self.obs_ops.keys()]+[f"SS2x1"]
        obs_values=[obs[label] for label in obs_labels]
        return obs_values, obs_labels

    def eval_corrf_SS(self,state,env_c4v,dist,canonical=False):
        r"""
        :param state: wavefunction
        :param env_c4v: CTM c4v symmetric environment
        :type state: IPEPS_C4V
        :type env_c4v: ENV_C4V
        :param dist: maximal distance of correlator
        :type dist: int
        :param canonical: decompose correlations wrt. to vector of spontaneous magnetization
                          into longitudinal and transverse parts
        :type canonical: bool 
        :return: dictionary with full and spin-resolved spin-spin correlation functions
        :rtype: dict(str: torch.Tensor)
        
        Evaluate spin-spin correlation functions :math:`\langle\mathbf{S}(r).\mathbf{S}(0)\rangle` 
        up to r = ``dist`` .
        """
        Sop_zxy= torch.zeros((3,self.phys_dim,self.phys_dim),dtype=self.dtype,device=self.device)
        Sop_zxy[0,:,:]= self.obs_ops["sz"]
        Sop_zxy[1,:,:]= 0.5*(self.obs_ops["sp"] + self.obs_ops["sm"])
        Sop_zxy[2,:,:]= -0.5*(self.obs_ops["sp"] - self.obs_ops["sm"])

        # compute vector of spontaneous magnetization
        if canonical:
            s_vec_zpm=[]
            rdm1x1= rdm_c4v.rdm1x1(state,env_c4v)
            for label in ["sz","sp","sm"]:
                op= self.obs_ops[label]
                s_vec_zpm.append(torch.trace(rdm1x1@op))
            # 0) transform into zxy basis and normalize
            s_vec_zxy= torch.tensor([s_vec_zpm[0],0.5*(s_vec_zpm[1]+s_vec_zpm[2]),\
                0.5*(s_vec_zpm[1]-s_vec_zpm[2])],dtype=self.dtype,device=self.device)
            s_vec_zxy= s_vec_zxy/torch.norm(s_vec_zxy)
            # 1) build rotation matrix
            R= torch.tensor([[s_vec_zxy[0],-s_vec_zxy[1],0],[s_vec_zxy[1],s_vec_zxy[0],0],[0,0,1]],\
                dtype=self.dtype,device=self.device).t()
            # 2) rotate the vector of operators
            Sop_zxy= torch.einsum('ab,bij->aij',R,Sop_zxy)

        # function generating properly rotated operators on every bi-partite site
        def get_bilat_op(op):
            rot_op= su2.get_rot_op(self.phys_dim, dtype=self.dtype, device=self.device)
            op_0= op
            op_rot= torch.einsum('ki,kl,lj->ij',rot_op,op_0,rot_op)
            def _gen_op(r):
                return op_rot if r%2==0 else op_0
            return _gen_op

        Sz0szR= corrf_c4v.corrf_1sO1sO(state, env_c4v, Sop_zxy[0,:,:], \
            get_bilat_op(Sop_zxy[0,:,:]), dist)
        Sx0sxR= corrf_c4v.corrf_1sO1sO(state, env_c4v, Sop_zxy[1,:,:], get_bilat_op(Sop_zxy[1,:,:]), dist)
        nSy0SyR= corrf_c4v.corrf_1sO1sO(state, env_c4v, Sop_zxy[2,:,:], get_bilat_op(Sop_zxy[2,:,:]), dist)

        res= dict({"ss": Sz0szR+Sx0sxR-nSy0SyR, "szsz": Sz0szR, "sxsx": Sx0sxR, "sysy": -nSy0SyR})
        return res

    def eval_corrf_DD_H(self,state,env_c4v,dist,verbosity=0):
        r"""
        :param state: wavefunction
        :param env_c4v: CTM c4v symmetric environment
        :type state: IPEPS_C4V
        :type env_c4v: ENV_C4V
        :param dist: maximal distance of correlator
        :type dist: int
        :return: dictionary with horizontal dimer-dimer correlation function
        :rtype: dict(str: torch.Tensor)
        
        Evaluate horizontal dimer-dimer correlation functions 

        .. math::
            \langle(\mathbf{S}(r+3).\mathbf{S}(r+2))(\mathbf{S}(1).\mathbf{S}(0))\rangle 

        up to r = ``dist`` .
        """
        # function generating properly rotated S.S operator on every bi-partite site
        rot_op= su2.get_rot_op(self.phys_dim, dtype=self.dtype, device=self.device)
        # (S.S)_s1s2,s1's2' with rotation applied on "first" spin s1,s1' 
        SS_rot= torch.einsum('ki,kjcb,ca->ijab',rot_op,self.SS,rot_op)
        # (S.S)_s1s2,s1's2' with rotation applied on "second" spin s2,s2'
        op_rot= SS_rot.permute(1,0,3,2).contiguous()
        def _gen_op(r):
            return SS_rot if r%2==0 else op_rot
        
        D0DR= corrf_c4v.corrf_2sOH2sOH_E1(state, env_c4v, SS_rot, _gen_op, dist, verbosity=verbosity)

        res= dict({"dd": D0DR})
        return res

    def eval_corrf_DD_V(self,state,env_c4v,dist,verbosity=0):
        r"""
        :param state: wavefunction
        :param env_c4v: CTM c4v symmetric environment
        :type state: IPEPS_C4V
        :type env_c4v: ENV_C4V
        :param dist: maximal distance of correlator
        :type dist: int
        :return: dictionary with vertical dimer-dimer correlation function
        :rtype: dict(str: torch.Tensor)
        
        Evaluate vertical dimer-dimer correlation functions 

        .. math::
            \langle(\mathbf{S}(r+1,1).\mathbf{S}(r+1,0))(\mathbf{S}(0,1).\mathbf{S}(0,0))\rangle 

        up to r = ``dist`` .
        """
        # function generating properly rotated S.S operator on every bi-partite site
        rot_op= su2.get_rot_op(self.phys_dim, dtype=self.dtype, device=self.device)
        # (S.S)_s1s2,s1's2' with rotation applied on "first" spin s1,s1' 
        SS_rot= torch.einsum('ki,kjcb,ca->ijab',rot_op,self.SS,rot_op)
        # (S.S)_s1s2,s1's2' with rotation applied on "second" spin s2,s2'
        op_rot= SS_rot.permute(1,0,3,2).contiguous()
        def _gen_op(r):
            return SS_rot if r%2==0 else op_rot
        
        D0DR= corrf_c4v.corrf_2sOV2sOV_E2(state, env_c4v, SS_rot, _gen_op, dist, verbosity=verbosity)

        res= dict({"dd": D0DR})
        return res<|MERGE_RESOLUTION|>--- conflicted
+++ resolved
@@ -433,35 +433,10 @@
               + J_3\sum_{<<<i,j>>>} \mathbf{S}_i.\mathbf{S}_j
         
         on the square lattice. Where the first sum runs over the pairs of sites `i,j` 
-<<<<<<< HEAD
         which are nearest-neighbours (denoted as `<.,.>`), the second sum runs over 
         pairs of sites `i,j` which are next nearest-neighbours (denoted as `<<.,.>>`), and 
         the last sum runs over pairs of sites `i,j` which are next-to-next nearest-neighbours 
         (denoted as `<<<.,.>>>`).
-
-        
-=======
-        which are nearest-neighbours (denoted as `<.,.>`), and the second sum runs over 
-        pairs of sites `i,j` which are next nearest-neighbours (denoted as `<<.,.>>`)::
-
-            y\x
-               _:__:__:__:_
-            ..._|__|__|__|_...
-            ..._|__|__|__|_...
-            ..._|__|__|__|_...
-            ..._|__|__|__|_...
-            ..._|__|__|__|_...
-                :  :  :  :
-
-        where
-
-        * :math:`h_p = J_1(S^x_{r}.S^x_{r+\vec{x}} 
-          + S^y_{r}.S^y_{r+\vec{x}} + \delta_{zz} S^z_{r}.S^z_{r+\vec{x}} + (x<->y))
-          + J_2(\mathbf{S}_{r}.\mathbf{S}_{r+\vec{x}+\vec{y}} + \mathbf{S}_{r+\vec{x}}.\mathbf{S}_{r+\vec{y}})
-          + h_stag (S^z_{r} - S^z_{r+\vec{x}} - S^z_{r+\vec{y}} + S^z_{r+\vec{x}+\vec{y}})` 
-          with indices of spins ordered as follows :math:`s_r s_{r+\vec{x}} s_{r+\vec{y}} s_{r+\vec{x}+\vec{y}};
-          s'_r s'_{r+\vec{x}} s'_{r+\vec{y}} s'_{r+\vec{x}+\vec{y}}`
->>>>>>> 15ad6557
         """
         # where
         # * :math:`h_p = J_1(S^x_{r}.S^x_{r+\vec{x}} 
@@ -534,11 +509,8 @@
         of two tensors A, and B=RA, where R appropriately rotates the physical Hilbert space 
         of tensor A on every "odd" site::
 
-<<<<<<< HEAD
             1x1 C4v => rotation R => BIPARTITE
-=======
-            1x1 C4v => rotation P => BIPARTITE
->>>>>>> 15ad6557
+
             A A A A                  A B A B
             A A A A                  B A B A
             A A A A                  A B A B
@@ -581,28 +553,9 @@
         :return: energy per site
         :rtype: float
 
-<<<<<<< HEAD
         Analogous to :meth:`energy_1x1`. However, the evaluation of energy is realized
         by individually constructing low-memory versions of reduced density matrices for
         nearest (NN), next-nearest (NNN), and next-to-next nearest neighbours (NNNN). In particular:
-=======
-        We assume 1x1 C4v iPEPS which tiles the lattice with a bipartite pattern composed 
-        of two tensors A, and B=RA, where R rotates approriately the physical Hilbert space 
-        of tensor A on every "odd" site::
-
-            1x1 C4v => rotation P => BIPARTITE
-            A A A A                  A B A B
-            A A A A                  B A B A
-            A A A A                  A B A B
-            A A A A                  B A B A
-
-        Due to C4v symmetry it is enough to construct two reduced density matrices.
-        In particular, :py:func:`ctm.one_site_c4v.rdm_c4v.rdm2x1` of a NN-neighbour pair
-        and :py:func:`ctm.one_site_c4v.rdm_c4v.rdm2x1_diag` of NNN-neighbour pair. 
-        Afterwards, the energy per site `e` is computed by evaluating a term :math:`h2_rot`
-        containing :math:`\bf{S}.\bf{S}` for nearest- and :math:`h2` term for 
-        next-nearest- expectation value as:
->>>>>>> 15ad6557
 
             * NN: :meth:`ctm.one_site_c4v.rdm_c4v.rdm2x2_NN_lowmem_sl`
             * NNN: :meth:`ctm.one_site_c4v.rdm_c4v.rdm2x2_NNN_lowmem_sl`
@@ -636,30 +589,6 @@
         :type force_cpu: bool
         :return: energy per site
         :rtype: float
-<<<<<<< HEAD
-=======
-
-        We assume 1x1 C4v iPEPS which tiles the lattice with a bipartite pattern composed 
-        of two tensors A, and B=RA, where R rotates approriately the physical Hilbert space 
-        of tensor A on every "odd" site::
-
-            1x1 C4v => rotation P => BIPARTITE
-            A A A A                  A B A B
-            A A A A                  B A B A
-            A A A A                  A B A B
-            A A A A                  B A B A
-
-        Due to C4v symmetry it is enough to construct two reduced density matrices.
-        In particular, :py:func:`ctm.one_site_c4v.rdm_c4v.rdm2x1` of a NN-neighbour pair
-        and :py:func:`ctm.one_site_c4v.rdm_c4v.rdm2x1_diag` of NNN-neighbour pair. 
-        Afterwards, the energy per site `e` is computed by evaluating a term :math:`h2_rot`
-        containing :math:`\bf{S}.\bf{S}` for nearest- and :math:`h2` term for 
-        next-nearest- expectation value as:
-
-        .. math::
-            e = 2*\langle \mathcal{h2} \rangle_{NN} + 2*\langle \mathcal{h2} \rangle_{NNN}
-            = 2*Tr(\rho_{2x1} \mathcal{h2_rot}) + 2*Tr(\rho_{2x1_diag} \mathcal{h2})
->>>>>>> 15ad6557
         
         Analogous to :meth:`energy_1x1`. However, the evaluation of energy is realized
         by individually constructing low-memory tiled versions of reduced density matrices for
@@ -706,25 +635,9 @@
         where the on-site magnetization is defined as
         
         .. math::
-<<<<<<< HEAD
+        
             m = \sqrt{ \langle S^z \rangle^2+\langle S^x \rangle^2+\langle S^y \rangle^2 }
-=======
-            
-            \begin{align*}
-            m &= \sqrt{ \langle S^z \rangle^2+\langle S^x \rangle^2+\langle S^y \rangle^2 }
-            =\sqrt{\langle S^z \rangle^2+1/4(\langle S^+ \rangle+\langle S^- 
-            \rangle)^2 -1/4(\langle S^+\rangle-\langle S^-\rangle)^2} \\
-              &=\sqrt{\langle S^z \rangle^2 + 1/2\langle S^+ \rangle \langle S^- \rangle)}
-            \end{align*}
-        Usual spin components can be obtained through the following relations
-        
-        .. math::
-            
-            \begin{align*}
-            S^+ &=S^x+iS^y               & S^x &= 1/2(S^+ + S^-)\\
-            S^- &=S^x-iS^y\ \Rightarrow\ & S^y &=-i/2(S^+ - S^-)
-            \end{align*}
->>>>>>> 15ad6557
+
         """
         # TODO optimize/unify ?
         # expect "list" of (observable label, value) pairs ?
