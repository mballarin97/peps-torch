--- conflicted
+++ resolved
@@ -168,7 +168,6 @@
     for key,t in env.C.items():
         env.C[key]= torch.zeros(t.size(), dtype=env.dtype, device=env.device)
         env.C[key][0,0]= 1.0 + 0.j if env.C[key].is_complex() else 1.0
-<<<<<<< HEAD
 
     for coord, site in state.sites.items():
         # upper transfer matrix
@@ -345,13 +344,87 @@
 def init_from_ipeps_pbc(state, env, verbosity=0):
     if verbosity>0:
         print("ENV: init_from_ipeps")
-    # 0) build initial T-tensors by appropriate contraction of the on-site double-layer
-    #    tensors. If such T-tensors extend the desired chi dimension, keep the full 
-    #    T-tensors and proceed to the next step 
-=======
-
->>>>>>> 02ea0bed
     for coord, site in state.sites.items():
+        for rel_vec in [(-1,-1),(1,-1),(1,1),(-1,1)]:
+            env.C[(coord,rel_vec)] = torch.zeros(env.chi,env.chi, dtype=env.dtype, 
+                device=env.device)
+
+        # Left-upper corner
+        #
+        #     i      = C--1     
+        # j--A--3      0
+        #   /\
+        #  2  m
+        #      \ i
+        #    j--A--3
+        #      /
+        #     2
+        vec = (-1,-1)
+        A = state.site((coord[0]+vec[0],coord[1]+vec[1]))
+        dimsA = A.size()
+        a= contiguous(einsum('mijef,mijab->eafb',A,conj(A)))
+        a= view(a, (dimsA[3]**2, dimsA[4]**2))
+        a= a/a.abs().max()
+        env.C[(coord,vec)][:min(env.chi,dimsA[3]**2),:min(env.chi,dimsA[4]**2)]=\
+            a[:min(env.chi,dimsA[3]**2),:min(env.chi,dimsA[4]**2)]
+
+        # right-upper corner
+        #
+        #     i      = 0--C     
+        # 1--A--j         1
+        #   /\
+        #  2  m
+        #      \ i
+        #    1--A--j
+        #      /
+        #     2
+        vec = (1,-1)
+        A = state.site((coord[0]+vec[0],coord[1]+vec[1]))
+        dimsA = A.size()
+        a= contiguous(einsum('miefj,miabj->eafb',A,conj(A)))
+        a= view(a, (dimsA[2]**2, dimsA[3]**2))
+        a= a/a.abs().max()
+        env.C[(coord,vec)][:min(env.chi,dimsA[2]**2),:min(env.chi,dimsA[3]**2)]=\
+            a[:min(env.chi,dimsA[2]**2),:min(env.chi,dimsA[3]**2)]
+
+        # right-lower corner
+        #
+        #     0      =    0     
+        # 1--A--j      1--C
+        #   /\
+        #  i  m
+        #      \ 0
+        #    1--A--j
+        #      /
+        #     i
+        vec = (1,1)
+        A = state.site((coord[0]+vec[0],coord[1]+vec[1]))
+        dimsA = A.size()
+        a= contiguous(einsum('mefij,mabij->eafb',A,conj(A)))
+        a= view(a, (dimsA[1]**2, dimsA[2]**2))
+        a= a/a.abs().max()
+        env.C[(coord,vec)][:min(env.chi,dimsA[1]**2),:min(env.chi,dimsA[2]**2)]=\
+            a[:min(env.chi,dimsA[1]**2),:min(env.chi,dimsA[2]**2)]
+
+        # left-lower corner
+        #
+        #     0      = 0     
+        # i--A--3      C--1
+        #   /\
+        #  j  m
+        #      \ 0
+        #    i--A--3
+        #      /
+        #     j
+        vec = (-1,1)
+        A = state.site((coord[0]+vec[0],coord[1]+vec[1]))
+        dimsA = A.size()
+        a = contiguous(einsum('meijf,maijb->eafb',A,conj(A)))
+        a = view(a, (dimsA[1]**2, dimsA[4]**2)) 
+        a= a/a.abs().max()
+        env.C[(coord,vec)][:min(env.chi,dimsA[1]**2),:min(env.chi,dimsA[4]**2)]=\
+            a[:min(env.chi,dimsA[1]**2),:min(env.chi,dimsA[4]**2)]
+
         # upper transfer matrix
         #
         #     i      = 0--T--2     
@@ -365,19 +438,12 @@
         vec = (0,-1)
         A = state.site((coord[0]+vec[0],coord[1]+vec[1]))
         dimsA = A.size()
-        a = contiguous(einsum('miefg,miebg->fb',A,conj(A)))
-        a = view(a, (dimsA[3]**2))
-        a= a/a.abs().max()
-<<<<<<< HEAD
-        if env.chi >= max(dimsA[2]**2, dimsA[4]**2):
-            env.T[(coord,vec)]= torch.zeros((env.chi,dimsA[3]**2,env.chi), dtype=env.dtype, device=env.device)
-            env.T[(coord,vec)][:dimsA[2]**2,:,:dimsA[4]**2]= a[:dimsA[2]**2,:,:dimsA[4]**2]
-        else:
-            env.T[(coord,vec)]= a
-=======
-        env.T[(coord,vec)]= torch.zeros((env.chi,dimsA[3]**2,env.chi), dtype=env.dtype, device=env.device)
-        env.T[(coord,vec)][0,:,0]= a
->>>>>>> 02ea0bed
+        a = contiguous(einsum('miefg,miabc->eafbgc',A,conj(A)))
+        a = view(a, (dimsA[2]**2, dimsA[3]**2, dimsA[4]**2))
+        a= a/a.abs().max()
+        env.T[(coord,vec)] = torch.zeros((env.chi,dimsA[3]**2,env.chi), dtype=env.dtype, device=env.device)
+        env.T[(coord,vec)][:min(env.chi,dimsA[2]**2),:,:min(env.chi,dimsA[4]**2)]=\
+            a[:min(env.chi,dimsA[2]**2),:,:min(env.chi,dimsA[4]**2)]
 
         # left transfer matrix
         #
@@ -392,19 +458,13 @@
         vec = (-1,0)
         A = state.site((coord[0]+vec[0],coord[1]+vec[1]))
         dimsA = A.size()
-        a = contiguous(einsum('meifg,meifc->gc',A,conj(A)))
-        a = view(a, (dimsA[4]**2))
-        a= a/a.abs().max()
-<<<<<<< HEAD
-        if env.chi >= max(dimsA[1]**2, dimsA[3]**2):
-            env.T[(coord,vec)] = torch.zeros((env.chi,env.chi,dimsA[4]**2), dtype=env.dtype, device=env.device)
-            env.T[(coord,vec)][:dimsA[1]**2,:dimsA[3]**2,:]= a[:dimsA[1]**2,:dimsA[3]**2,:]
-        else:
-            env.T[(coord,vec)]= a
-=======
+        a = contiguous(einsum('meifg,maibc->eafbgc',A,conj(A)))
+        a = view(a, (dimsA[1]**2, dimsA[3]**2, dimsA[4]**2))
+        a= a/a.abs().max()
         env.T[(coord,vec)] = torch.zeros((env.chi,env.chi,dimsA[4]**2), dtype=env.dtype, device=env.device)
-        env.T[(coord,vec)][0,0,:]= a
->>>>>>> 02ea0bed
+        env.T[(coord,vec)][:min(env.chi,dimsA[1]**2),:min(env.chi,dimsA[3]**2),:]=\
+            a[:min(env.chi,dimsA[1]**2),:min(env.chi,dimsA[3]**2),:]
+
 
         # lower transfer matrix
         #
@@ -419,19 +479,12 @@
         vec = (0,1)
         A = state.site((coord[0]+vec[0],coord[1]+vec[1]))
         dimsA = A.size()
-        a = contiguous(einsum('mefig,mafig->ea',A,conj(A)))
-        a = view(a, (dimsA[1]**2))
-        a= a/a.abs().max()
-<<<<<<< HEAD
-        if env.chi >= max(dimsA[2]**2, dimsA[4]**2):
-            env.T[(coord,vec)] = torch.zeros((dimsA[1]**2,env.chi,env.chi), dtype=env.dtype, device=env.device)
-            env.T[(coord,vec)][:,:dimsA[2]**2,:dimsA[4]**2]= a[:,:dimsA[2]**2,:dimsA[4]**2]
-        else:
-            env.T[(coord,vec)]= a
-=======
+        a = contiguous(einsum('mefig,mabic->eafbgc',A,conj(A)))
+        a = view(a, (dimsA[1]**2, dimsA[2]**2, dimsA[4]**2))
+        a= a/a.abs().max()
         env.T[(coord,vec)] = torch.zeros((dimsA[1]**2,env.chi,env.chi), dtype=env.dtype, device=env.device)
-        env.T[(coord,vec)][:,0,0]= a
->>>>>>> 02ea0bed
+        env.T[(coord,vec)][:,:min(env.chi,dimsA[2]**2),:min(env.chi,dimsA[4]**2)]=\
+            a[:,:min(env.chi,dimsA[2]**2),:min(env.chi,dimsA[4]**2)]
 
         # right transfer matrix
         #
@@ -446,418 +499,12 @@
         vec = (1,0)
         A = state.site((coord[0]+vec[0],coord[1]+vec[1]))
         dimsA = A.size()
-<<<<<<< HEAD
-        a = contiguous(einsum('meijf,maijb->eafb',A,conj(A)))
-        a = view(a, (dimsA[1]**2, dimsA[4]**2))
-        a= a/a.abs().max()
-        if env.chi >= max(dimsA[2]**2, dimsA[4]**2):
-            env.T[(coord,vec)] = torch.zeros((env.chi,dimsA[2]**2,env.chi), dtype=env.dtype, device=env.device)
-            env.T[(coord,vec)][:dimsA[1]**2,:,:dimsA[3]**2]= a[:dimsA[1]**2,:,:dimsA[3]**2]
-        else:
-            env.T[(coord,vec)]= a
-
-    # 1) build initial corner tensors by appropriate contraction of the on-site double-layer
-    #    tensors. If such corner tensors extend the desired chi dimension, truncate them
-    #    and apply the resulting projectors to full T-tensors from the step 0
-    for coord, site in state.sites.items():
-        # Left-upper corner
-=======
-        a = contiguous(einsum('mefgi,mebgi->fb',A,conj(A)))
-        a = view(a, (dimsA[2]**2))
+        a = contiguous(einsum('mefgi,mabci->eafbgc',A,conj(A)))
+        a = view(a, (dimsA[1]**2, dimsA[2]**2, dimsA[3]**2))
         a= a/a.abs().max()
         env.T[(coord,vec)] = torch.zeros((env.chi,dimsA[2]**2,env.chi), dtype=env.dtype, device=env.device)
-        env.T[(coord,vec)][0,:,0]= a
-
-
-def init_prod_overlap(state1, state2, env, verbosity=0):
-    for key,t in env.C.items():
-        env.C[key]= torch.zeros(t.size(), dtype=env.dtype, device=env.device)
-        env.C[key][0,0]= 1.0 + 0.j if env.C[key].is_complex() else 1.0
-
-    for coord, site in state1.sites.items():
-        # upper transfer matrix
-        #
-        #     i      = 0--T--2
-        # 1--A1--3        1
-        #   /\
-        #  2  m
-        #      \ i
-        #    1--A2--3
-        #      /
-        #     2
-        vec = (0,-1)
-        A1 = state1.site((coord[0]+vec[0],coord[1]+vec[1]))
-        A2 = state2.site((coord[0]+vec[0],coord[1]+vec[1]))
-        dimsA = A1.size()
-        a = contiguous(einsum('miefg,miebg->fb',A1,conj(A2)))
-        a = view(a, (dimsA[3]**2))
-        a= a/a.abs().max()
-        env.T[(coord,vec)]= torch.zeros((env.chi,dimsA[3]**2,env.chi), dtype=env.dtype, device=env.device)
-        env.T[(coord,vec)][0,:,0]= a
-
-        # left transfer matrix
-        #
-        #     0      = 0
-        # i--A1--3     T--2
-        #   /\         1
-        #  2  m
-        #      \ 0
-        #    i--A2--3
-        #      /
-        #     2
-        vec = (-1,0)
-        A1 = state1.site((coord[0] + vec[0], coord[1] + vec[1]))
-        A2 = state2.site((coord[0] + vec[0], coord[1] + vec[1]))
-        dimsA = A1.size()
-        a = contiguous(einsum('meifg,meifc->gc',A1,conj(A2)))
-        a = view(a, (dimsA[4]**2))
-        a= a/a.abs().max()
-        env.T[(coord,vec)] = torch.zeros((env.chi,env.chi,dimsA[4]**2), dtype=env.dtype, device=env.device)
-        env.T[(coord,vec)][0,0,:]= a
-
-        # lower transfer matrix
-        #
-        #     0      =    0
-        # 1--A1--3     1--T--2
-        #   /\
-        #  i  m
-        #      \ 0
-        #    1--A2--3
-        #      /
-        #     i
-        vec = (0,1)
-        A1 = state1.site((coord[0] + vec[0], coord[1] + vec[1]))
-        A2 = state2.site((coord[0] + vec[0], coord[1] + vec[1]))
-        dimsA = A1.size()
-        a = contiguous(einsum('mefig,mafig->ea',A1,conj(A2)))
-        a = view(a, (dimsA[1]**2))
-        a= a/a.abs().max()
-        env.T[(coord,vec)] = torch.zeros((dimsA[1]**2,env.chi,env.chi), dtype=env.dtype, device=env.device)
-        env.T[(coord,vec)][:,0,0]= a
-
-        # right transfer matrix
-        #
-        #     0      =    0
-        # 1--A1--i     1--T
-        #   /\            2
-        #  2  m
-        #      \ 0
-        #    1--A2--i
-        #      /
-        #     2
-        vec = (1,0)
-        A1 = state1.site((coord[0] + vec[0], coord[1] + vec[1]))
-        A2 = state2.site((coord[0] + vec[0], coord[1] + vec[1]))
-        dimsA = A1.size()
-        a = contiguous(einsum('mefgi,mebgi->fb',A1,conj(A2)))
-        a = view(a, (dimsA[2]**2))
-        a= a/a.abs().max()
-        env.T[(coord,vec)] = torch.zeros((env.chi,dimsA[2]**2,env.chi), dtype=env.dtype, device=env.device)
-        env.T[(coord,vec)][0,:,0]= a
-
-
-# TODO restrict random corners to have pos-semidef spectrum
-def init_random(env, verbosity=0):
-    for key,t in env.C.items():
-        env.C[key] = torch.rand(t.size(), dtype=env.dtype, device=env.device)
-    for key,t in env.T.items():
-        env.T[key] = torch.rand(t.size(), dtype=env.dtype, device=env.device)
-
-def init_from_ipeps_pbc(state, env, verbosity=0):
-    if verbosity>0:
-        print("ENV: init_from_ipeps")
-    # 0) build initial T-tensors by appropriate contraction of the on-site double-layer
-    #    tensors. If such T-tensors extend the desired chi dimension, keep the full 
-    #    T-tensors and proceed to the next step 
-    for coord, site in state.sites.items():
-        # upper transfer matrix
->>>>>>> 02ea0bed
-        #
-        #     i      = C--1     
-        # j--A--3      0
-        #   /\
-        #  2  m
-        #      \ i
-        #    j--A--3
-        #      /
-        #     2
-        vec = (-1,-1)
-        A = state.site((coord[0]+vec[0],coord[1]+vec[1]))
-        dimsA = A.size()
-        a= contiguous(einsum('mijef,mijab->eafb',A,conj(A)))
-        a= view(a, (dimsA[3]**2, dimsA[4]**2))
-        a= a/a.abs().max()
-<<<<<<< HEAD
-        if env.chi >= max(dimsA[3]**2, dimsA[4]**2):
-            env.C[(coord,vec)]= torch.zeros(env.chi,env.chi, dtype=env.dtype, 
-                device=env.device)
-            env.C[(coord,vec)][:dimsA[3]**2,:dimsA[4]**2]= a[:dimsA[3]**2,:dimsA[4]**2]
-        else:
-            # C--1--T => C--V V^\dag 0--T(0,-1)--2 = S--1--T
-            # |          U^\dag         1            |
-            # 0          U                           0
-            # T          0                           T
-            #            T(-1,0)--2
-            #            1
-            U,S,V= truncated_svd_gesdd(a, env.chi, abs_tol=1.0e-14, keep_multiplets=True, \
-                eps_multiplet=1.0e-12, verbosity=verbosity)
-            env.C[(coord,vec)]= torch.diag(S)*(1+0j) if a.is_complex() else torch.diag(S)
-            env.T[(coord, (0,-1) )]= torch.einsum('ij,ibc->jbc', V.conj(), env.T[(coord, (0,-1) )] )
-            env.T[(coord, (-1,0) )]= torch.einsum('ij,ibc->jbc', U, env.T[(coord, (-1,0) )] )
-=======
-        if env.chi >= max(dimsA[2]**2, dimsA[4]**2):
-            env.T[(coord,vec)]= torch.zeros((env.chi,dimsA[3]**2,env.chi), dtype=env.dtype, device=env.device)
-            env.T[(coord,vec)][:dimsA[2]**2,:,:dimsA[4]**2]= a[:dimsA[2]**2,:,:dimsA[4]**2]
-        else:
-            env.T[(coord,vec)]= a
-
->>>>>>> 02ea0bed
-
-        # right-upper corner
-        #
-        #     i      = 0--C     
-        # 1--A--j         1
-        #   /\
-        #  2  m
-        #      \ i
-        #    1--A--j
-        #      /
-        #     2
-        vec = (1,-1)
-        A = state.site((coord[0]+vec[0],coord[1]+vec[1]))
-        dimsA = A.size()
-        a= contiguous(einsum('miefj,miabj->eafb',A,conj(A)))
-        a= view(a, (dimsA[2]**2, dimsA[3]**2))
-        a= a/a.abs().max()
-<<<<<<< HEAD
-        if env.chi >= max(dimsA[2]**2, dimsA[3]**2):
-            env.C[(coord,vec)]= torch.zeros(env.chi,env.chi, dtype=env.dtype, 
-                device=env.device)
-            env.C[(coord,vec)][:dimsA[2]**2,:dimsA[3]**2]= a[:dimsA[2]**2,:dimsA[3]**2]
-        else:
-            # T--0--C => 0--T(0,-1)--2 U U^\dag 0--C      = T--0--S
-            #       |       1                      V              |
-            #       1                              V^\dag         1
-            #       T                              0              T
-            #                                   1--T(1,0)
-            #                                      2
-            U,S,V= truncated_svd_gesdd(a, env.chi, abs_tol=1.0e-14, keep_multiplets=True, \
-                eps_multiplet=1.0e-12, verbosity=verbosity)
-            env.C[(coord,vec)]= torch.diag(S)*(1+0j) if a.is_complex() else torch.diag(S)
-            env.T[(coord, (0,-1) )]= torch.einsum('ij,abi->abj', U, env.T[(coord, (0,-1) )] )
-            env.T[(coord, (1,0) )]= torch.einsum('ij,ibc->jbc', V.conj(), env.T[(coord, (1,0) )] )
-
-=======
-        if env.chi >= max(dimsA[1]**2, dimsA[3]**2):
-            env.T[(coord,vec)] = torch.zeros((env.chi,env.chi,dimsA[4]**2), dtype=env.dtype, device=env.device)
-            env.T[(coord,vec)][:dimsA[1]**2,:dimsA[3]**2,:]= a[:dimsA[1]**2,:dimsA[3]**2,:]
-        else:
-            env.T[(coord,vec)]= a
->>>>>>> 02ea0bed
-
-        # right-lower corner
-        #
-        #     0      =    0     
-        # 1--A--j      1--C
-        #   /\
-        #  i  m
-        #      \ 0
-        #    1--A--j
-        #      /
-        #     i
-        vec = (1,1)
-        A = state.site((coord[0]+vec[0],coord[1]+vec[1]))
-        dimsA = A.size()
-        a= contiguous(einsum('mefij,mabij->eafb',A,conj(A)))
-        a= view(a, (dimsA[1]**2, dimsA[2]**2))
-        a= a/a.abs().max()
-<<<<<<< HEAD
-        if env.chi >= max(dimsA[1]**2, dimsA[2]**2):
-            env.C[(coord,vec)]= torch.zeros(env.chi,env.chi, dtype=env.dtype, 
-                device=env.device)
-            env.C[(coord,vec)][:dimsA[1]**2,:dimsA[2]**2]= a[:dimsA[1]**2,:dimsA[2]**2]
-        else:
-            #       T =>                          0      =       T
-            #       0                          1--T(1,0)         0
-            #       |                             2              |
-            # T--1--C                             U        T--1--S
-            #               0                     U^\dag
-            #            1--T(0,1)--2 V^\dag V 1--C
-            U,S,V= truncated_svd_gesdd(a, env.chi, abs_tol=1.0e-14, keep_multiplets=True, \
-                eps_multiplet=1.0e-12, verbosity=verbosity)
-            env.C[(coord,vec)]= torch.diag(S)*(1+0j) if a.is_complex() else torch.diag(S)
-            env.T[(coord, (0,1) )]= torch.einsum('ij,abi->abj', V.conj(), env.T[(coord, (0,1) )] )
-            env.T[(coord, (1,0) )]= torch.einsum('ij,abi->abj', U, env.T[(coord, (1,0) )] )
-=======
-        if env.chi >= max(dimsA[2]**2, dimsA[4]**2):
-            env.T[(coord,vec)] = torch.zeros((dimsA[1]**2,env.chi,env.chi), dtype=env.dtype, device=env.device)
-            env.T[(coord,vec)][:,:dimsA[2]**2,:dimsA[4]**2]= a[:,:dimsA[2]**2,:dimsA[4]**2]
-        else:
-            env.T[(coord,vec)]= a
->>>>>>> 02ea0bed
-
-        # left-lower corner
-        #
-        #     0      = 0     
-        # i--A--3      C--1
-        #   /\
-        #  j  m
-        #      \ 0
-        #    i--A--3
-        #      /
-        #     j
-        vec = (-1,1)
-        A = state.site((coord[0]+vec[0],coord[1]+vec[1]))
-        dimsA = A.size()
-        a = contiguous(einsum('meijf,maijb->eafb',A,conj(A)))
-        a = view(a, (dimsA[1]**2, dimsA[4]**2))
-        a= a/a.abs().max()
-<<<<<<< HEAD
-=======
-        if env.chi >= max(dimsA[2]**2, dimsA[4]**2):
-            env.T[(coord,vec)] = torch.zeros((env.chi,dimsA[2]**2,env.chi), dtype=env.dtype, device=env.device)
-            env.T[(coord,vec)][:dimsA[1]**2,:,:dimsA[3]**2]= a[:dimsA[1]**2,:,:dimsA[3]**2]
-        else:
-            env.T[(coord,vec)]= a
-
-    # 1) build initial corner tensors by appropriate contraction of the on-site double-layer
-    #    tensors. If such corner tensors extend the desired chi dimension, truncate them
-    #    and apply the resulting projectors to full T-tensors from the step 0
-    for coord, site in state.sites.items():
-        # Left-upper corner
-        #
-        #     i      = C--1     
-        # j--A--3      0
-        #   /\
-        #  2  m
-        #      \ i
-        #    j--A--3
-        #      /
-        #     2
-        vec = (-1,-1)
-        A = state.site((coord[0]+vec[0],coord[1]+vec[1]))
-        dimsA = A.size()
-        a= contiguous(einsum('mijef,mijab->eafb',A,conj(A)))
-        a= view(a, (dimsA[3]**2, dimsA[4]**2))
-        a= a/a.abs().max()
-        if env.chi >= max(dimsA[3]**2, dimsA[4]**2):
-            env.C[(coord,vec)]= torch.zeros(env.chi,env.chi, dtype=env.dtype, 
-                device=env.device)
-            env.C[(coord,vec)][:dimsA[3]**2,:dimsA[4]**2]= a[:dimsA[3]**2,:dimsA[4]**2]
-        else:
-            # C--1--T => C--V V^\dag 0--T(0,-1)--2 = S--1--T
-            # |          U^\dag         1            |
-            # 0          U                           0
-            # T          0                           T
-            #            T(-1,0)--2
-            #            1
-            U,S,V= truncated_svd_gesdd(a, env.chi, abs_tol=1.0e-14, keep_multiplets=True, \
-                eps_multiplet=1.0e-12, verbosity=verbosity)
-            env.C[(coord,vec)]= torch.diag(S)*(1+0j) if a.is_complex() else torch.diag(S)
-            env.T[(coord, (0,-1) )]= torch.einsum('ij,ibc->jbc', V.conj(), env.T[(coord, (0,-1) )] )
-            env.T[(coord, (-1,0) )]= torch.einsum('ij,ibc->jbc', U, env.T[(coord, (-1,0) )] )
-
-        # right-upper corner
-        #
-        #     i      = 0--C     
-        # 1--A--j         1
-        #   /\
-        #  2  m
-        #      \ i
-        #    1--A--j
-        #      /
-        #     2
-        vec = (1,-1)
-        A = state.site((coord[0]+vec[0],coord[1]+vec[1]))
-        dimsA = A.size()
-        a= contiguous(einsum('miefj,miabj->eafb',A,conj(A)))
-        a= view(a, (dimsA[2]**2, dimsA[3]**2))
-        a= a/a.abs().max()
-        if env.chi >= max(dimsA[2]**2, dimsA[3]**2):
-            env.C[(coord,vec)]= torch.zeros(env.chi,env.chi, dtype=env.dtype, 
-                device=env.device)
-            env.C[(coord,vec)][:dimsA[2]**2,:dimsA[3]**2]= a[:dimsA[2]**2,:dimsA[3]**2]
-        else:
-            # T--0--C => 0--T(0,-1)--2 U U^\dag 0--C      = T--0--S
-            #       |       1                      V              |
-            #       1                              V^\dag         1
-            #       T                              0              T
-            #                                   1--T(1,0)
-            #                                      2
-            U,S,V= truncated_svd_gesdd(a, env.chi, abs_tol=1.0e-14, keep_multiplets=True, \
-                eps_multiplet=1.0e-12, verbosity=verbosity)
-            env.C[(coord,vec)]= torch.diag(S)*(1+0j) if a.is_complex() else torch.diag(S)
-            env.T[(coord, (0,-1) )]= torch.einsum('ij,abi->abj', U, env.T[(coord, (0,-1) )] )
-            env.T[(coord, (1,0) )]= torch.einsum('ij,ibc->jbc', V.conj(), env.T[(coord, (1,0) )] )
-
-
-        # right-lower corner
-        #
-        #     0      =    0     
-        # 1--A--j      1--C
-        #   /\
-        #  i  m
-        #      \ 0
-        #    1--A--j
-        #      /
-        #     i
-        vec = (1,1)
-        A = state.site((coord[0]+vec[0],coord[1]+vec[1]))
-        dimsA = A.size()
-        a= contiguous(einsum('mefij,mabij->eafb',A,conj(A)))
-        a= view(a, (dimsA[1]**2, dimsA[2]**2))
-        a= a/a.abs().max()
-        if env.chi >= max(dimsA[1]**2, dimsA[2]**2):
-            env.C[(coord,vec)]= torch.zeros(env.chi,env.chi, dtype=env.dtype, 
-                device=env.device)
-            env.C[(coord,vec)][:dimsA[1]**2,:dimsA[2]**2]= a[:dimsA[1]**2,:dimsA[2]**2]
-        else:
-            #       T =>                          0      =       T
-            #       0                          1--T(1,0)         0
-            #       |                             2              |
-            # T--1--C                             U        T--1--S
-            #               0                     U^\dag
-            #            1--T(0,1)--2 V^\dag V 1--C
-            U,S,V= truncated_svd_gesdd(a, env.chi, abs_tol=1.0e-14, keep_multiplets=True, \
-                eps_multiplet=1.0e-12, verbosity=verbosity)
-            env.C[(coord,vec)]= torch.diag(S)*(1+0j) if a.is_complex() else torch.diag(S)
-            env.T[(coord, (0,1) )]= torch.einsum('ij,abi->abj', V.conj(), env.T[(coord, (0,1) )] )
-            env.T[(coord, (1,0) )]= torch.einsum('ij,abi->abj', U, env.T[(coord, (1,0) )] )
-
-        # left-lower corner
-        #
-        #     0      = 0     
-        # i--A--3      C--1
-        #   /\
-        #  j  m
-        #      \ 0
-        #    i--A--3
-        #      /
-        #     j
-        vec = (-1,1)
-        A = state.site((coord[0]+vec[0],coord[1]+vec[1]))
-        dimsA = A.size()
-        a = contiguous(einsum('meijf,maijb->eafb',A,conj(A)))
-        a = view(a, (dimsA[1]**2, dimsA[4]**2))
-        a= a/a.abs().max()
->>>>>>> 02ea0bed
-        if env.chi >= max(dimsA[1]**2, dimsA[4]**2):
-            env.C[(coord,vec)]= torch.zeros(env.chi,env.chi, dtype=env.dtype, 
-                device=env.device)
-            env.C[(coord,vec)][:dimsA[1]**2,:dimsA[4]**2]= a[:dimsA[1]**2,:dimsA[4]**2]
-        else:
-            # T       => 0                          = T
-            # 0          T(-1,0)--2                   0
-            # |          1                            |
-            # C--1--T    U                            S--1--T
-            #            U^\dag           0
-            #            C--1 V V^\dag 1--T(0,1)--2
-            U,S,V= truncated_svd_gesdd(a, env.chi, abs_tol=1.0e-14, keep_multiplets=True, \
-                eps_multiplet=1.0e-12, verbosity=verbosity)
-            env.C[(coord,vec)]= torch.diag(S)*(1+0j) if a.is_complex() else torch.diag(S)
-            env.T[(coord, (0,1) )]= torch.einsum('ij,aic->ajc', V.conj(), env.T[(coord, (0,1) )] )
-            env.T[(coord, (-1,0) )]= torch.einsum('ij,aic->ajc', U, env.T[(coord, (-1,0) )] )
-        
+        env.T[(coord,vec)][:min(env.chi,dimsA[1]**2),:,:min(env.chi,dimsA[3]**2)]=\
+            a[:min(env.chi,dimsA[1]**2),:,:min(env.chi,dimsA[3]**2)]
 
 def init_from_ipeps_obc(state, env, verbosity=0):
     if verbosity>0:
