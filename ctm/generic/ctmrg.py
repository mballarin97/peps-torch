--- conflicted
+++ resolved
@@ -59,13 +59,8 @@
         t0_obs= time.perf_counter()
         if conv_check is not None:
             # evaluate convergence of the CTMRG procedure
-<<<<<<< HEAD
-            converged, history= conv_check(state, env, history, ctm_args=ctm_args)
-            if ctm_args.verbosity_ctm_convergence>1: print(history[-1])
-=======
             converged, history = conv_check(state, env, history, ctm_args=ctm_args)
             if ctm_args.verbosity_ctm_convergence>1: print(history)
->>>>>>> 2f590a61
             if converged:
                 if ctm_args.verbosity_ctm_convergence>0: 
                     print(f"CTMRG  converged at iter= {i}, history= {history[-1]}")
