import context
import torch
import argparse
import config as cfg
from ipeps.ipeps import *
from ctm.generic.env import *
from ctm.generic import ctmrg
from ctm.generic import transferops
from models import j1j2
import unittest

# parse command line args and build necessary configuration objects
parser= cfg.get_args_parser()
# additional model-dependent arguments
parser.add_argument("--j1", type=float, default=1., help="nearest-neighbour coupling")
parser.add_argument("--j2", type=float, default=0., help="next nearest-neighbour coupling")
parser.add_argument("--tiling", default="BIPARTITE", help="tiling of the lattice", \
    choices=["BIPARTITE", "1SITE", "2SITE", "4SITE", "8SITE"])
# additional observables-related arguments
parser.add_argument("--corrf_r", type=int, default=1, help="maximal correlation function distance")
parser.add_argument("--top_n", type=int, default=2, help="number of leading eigenvalues"+
    "of transfer operator to compute")
args, unknown_args = parser.parse_known_args()

def main():
    cfg.configure(args)
    cfg.print_config()
    torch.set_num_threads(args.omp_cores)
    torch.manual_seed(args.seed)
    
    model = j1j2.J1J2(j1=args.j1, j2=args.j2)

    # initialize an ipeps
    # 1) define lattice-tiling function, that maps arbitrary vertex of square lattice
    # coord into one of coordinates within unit-cell of iPEPS ansatz    
    if args.tiling == "BIPARTITE":
        def lattice_to_site(coord):
            vx = (coord[0] + abs(coord[0]) * 2) % 2
            vy = abs(coord[1])
            return ((vx + vy) % 2, 0)
    elif args.tiling == "1SITE":
        def lattice_to_site(coord):
            return (0, 0)
    elif args.tiling == "2SITE":
        def lattice_to_site(coord):
            vx = (coord[0] + abs(coord[0]) * 2) % 2
            vy = (coord[1] + abs(coord[1]) * 1) % 1
            return (vx, vy)
    elif args.tiling == "4SITE":
        def lattice_to_site(coord):
            vx = (coord[0] + abs(coord[0]) * 2) % 2
            vy = (coord[1] + abs(coord[1]) * 2) % 2
            return (vx, vy)
    elif args.tiling == "8SITE":
        def lattice_to_site(coord):
            shift_x = coord[0] + 2*(coord[1] // 2)
            vx = shift_x % 4
            vy = coord[1] % 2
            return (vx, vy)
    else:
        raise ValueError("Invalid tiling: "+str(args.tiling)+" Supported options: "\
            +"BIPARTITE, 2SITE, 4SITE, 8SITE")

    # initialize an ipeps
    if args.instate!=None:
        state = read_ipeps(args.instate, vertexToSite=lattice_to_site)
        if args.bond_dim > max(state.get_aux_bond_dims()):
            # extend the auxiliary dimensions
            state = extend_bond_dim(state, args.bond_dim)
        state.add_noise(args.instate_noise)
    elif args.ipeps_init_type=='RANDOM':
        bond_dim = args.bond_dim
        A = torch.rand((model.phys_dim, bond_dim, bond_dim, bond_dim, bond_dim),\
<<<<<<< HEAD
            dtype=cfg.global_args.dtype,device=cfg.global_args.device)
=======
            dtype=cfg.global_args.torch_dtype,device=cfg.global_args.device)
        B = torch.rand((model.phys_dim, bond_dim, bond_dim, bond_dim, bond_dim),\
            dtype=cfg.global_args.torch_dtype,device=cfg.global_args.device)

        # normalization of initial random tensors
>>>>>>> a6c8ae8f
        A = A/torch.max(torch.abs(A))
        sites = {(0,0): A}
        if args.tiling == "2SITE" or args.tiling == "4SITE" or args.tiling == "8SITE":
            B = torch.rand((model.phys_dim, bond_dim, bond_dim, bond_dim, bond_dim),\
                dtype=cfg.global_args.dtype,device=cfg.global_args.device)
            sites[(1,0)]= B/torch.max(torch.abs(B))
        if args.tiling == "4SITE" or args.tiling == "8SITE":
            C= torch.rand((model.phys_dim, bond_dim, bond_dim, bond_dim, bond_dim),\
                dtype=cfg.global_args.torch_dtype,device=cfg.global_args.device)
            D= torch.rand((model.phys_dim, bond_dim, bond_dim, bond_dim, bond_dim),\
                dtype=cfg.global_args.torch_dtype,device=cfg.global_args.device)
            sites[(0,1)]= C/torch.max(torch.abs(C))
            sites[(1,1)]= D/torch.max(torch.abs(D))
        if args.tiling == "8SITE":
            E= torch.rand((model.phys_dim, bond_dim, bond_dim, bond_dim, bond_dim),\
                dtype=cfg.global_args.torch_dtype,device=cfg.global_args.device)
            F= torch.rand((model.phys_dim, bond_dim, bond_dim, bond_dim, bond_dim),\
                dtype=cfg.global_args.torch_dtype,device=cfg.global_args.device)
            G= torch.rand((model.phys_dim, bond_dim, bond_dim, bond_dim, bond_dim),\
                dtype=cfg.global_args.torch_dtype,device=cfg.global_args.device)
            H= torch.rand((model.phys_dim, bond_dim, bond_dim, bond_dim, bond_dim),\
<<<<<<< HEAD
                dtype=cfg.global_args.dtype,device=cfg.global_args.device)
            sites[(2,0)]=  E/torch.max(torch.abs(E))
=======
                dtype=cfg.global_args.torch_dtype,device=cfg.global_args.device)
            sites[(2,0)]= E/torch.max(torch.abs(E))
>>>>>>> a6c8ae8f
            sites[(3,0)] = F/torch.max(torch.abs(F))
            sites[(2,1)] = G/torch.max(torch.abs(G))
            sites[(3,1)] = H/torch.max(torch.abs(H))
        state = IPEPS(sites, vertexToSite=lattice_to_site)
    else:
        raise ValueError("Missing trial state: --instate=None and --ipeps_init_type= "\
            +str(args.ipeps_init_type)+" is not supported")

    if not state.dtype==model.dtype:
        cfg.global_args.torch_dtype= state.dtype
        print(f"dtype of initial state {state.dtype} and model {model.dtype} do not match.")
        print(f"Setting default dtype to {cfg.global_args.torch_dtype} and reinitializing "\
        +" the model")
        model= j1j2.J1J2(alpha=args.alpha)

    print(state)

    # 2) select the "energy" function 
    if args.tiling == "BIPARTITE" or args.tiling == "2SITE":
        energy_f= model.energy_2x2_2site
        eval_obs_f= model.eval_obs
    elif args.tiling == "1SITE":
        energy_f= model.energy_2x2_1site_BP
        # TODO include eval_obs with rotation on B-sublattice
        eval_obs_f= model.eval_obs
    elif args.tiling == "4SITE":
        energy_f= model.energy_2x2_4site
        eval_obs_f= model.eval_obs
    elif args.tiling == "8SITE":
        energy_f= model.energy_2x2_8site
        eval_obs_f= model.eval_obs
    else:
        raise ValueError("Invalid tiling: "+str(args.tiling)+" Supported options: "\
            +"BIPARTITE, 2SITE, 4SITE")

    def ctmrg_conv_energy(state, env, history, ctm_args=cfg.ctm_args):
        with torch.no_grad():
            if not history:
                history=[]
            e_curr = energy_f(state, env)
            obs_values, obs_labels = model.eval_obs(state, env)
            history.append([e_curr.item()]+obs_values)
            print(", ".join([f"{len(history)}",f"{e_curr}"]+[f"{v}" for v in obs_values]))

            if len(history) > 1 and abs(history[-1][0]-history[-2][0]) < ctm_args.ctm_conv_tol:
                return True, history
        return False, history

    ctm_env_init = ENV(args.chi, state)
    init_env(state, ctm_env_init)
    print(ctm_env_init)

    e_curr0 = energy_f(state, ctm_env_init)
    obs_values0, obs_labels = eval_obs_f(state,ctm_env_init)

    print(", ".join(["epoch","energy"]+obs_labels))
    print(", ".join([f"{-1}",f"{e_curr0}"]+[f"{v}" for v in obs_values0]))

    ctm_env_init, *ctm_log= ctmrg.run(state, ctm_env_init, conv_check=ctmrg_conv_energy)

    # 6) compute final observables
    e_curr0 = energy_f(state, ctm_env_init)
    obs_values0, obs_labels = eval_obs_f(state,ctm_env_init)
    history, t_ctm, t_obs= ctm_log
    print("\n")
    print(", ".join(["epoch","energy"]+obs_labels))
    print("FINAL "+", ".join([f"{e_curr0}"]+[f"{v}" for v in obs_values0]))
    print(f"TIMINGS ctm: {t_ctm} conv_check: {t_obs}")

    # 7) ----- additional observables ---------------------------------------------
    # TODO correct corrf_SS for 1site ansatz - include rotation on B-sublattice
    corrSS= model.eval_corrf_SS((0,0), (1,0), state, ctm_env_init, args.corrf_r)
    print("\n\nSS[(0,0),(1,0)] r "+" ".join([label for label in corrSS.keys()]))
    for i in range(args.corrf_r):
        print(f"{i} "+" ".join([f"{corrSS[label][i]}" for label in corrSS.keys()]))

    corrSS= model.eval_corrf_SS((0,0), (0,1), state, ctm_env_init, args.corrf_r)
    print("\n\nSS[(0,0),(0,1)] r "+" ".join([label for label in corrSS.keys()]))
    for i in range(args.corrf_r):
        print(f"{i} "+" ".join([f"{corrSS[label][i]}" for label in corrSS.keys()]))

    # environment diagnostics
    print("\n")
    for c_loc,c_ten in ctm_env_init.C.items(): 
        u,s,v= torch.svd(c_ten, compute_uv=False)
        print(f"spectrum C[{c_loc}]")
        for i in range(args.chi):
            print(f"{i} {s[i]}")

    # transfer operator spectrum
    site_dir_list=[((0,0), (1,0)),((0,0), (0,1))]
    for sdp in site_dir_list:
        print(f"\n\nspectrum(T)[{sdp[0]},{sdp[1]}]")
        l= transferops.get_Top_spec(args.top_n, *sdp, state, ctm_env_init)
        for i in range(l.size()[0]):
            print(f"{i} {l[i,0]} {l[i,1]}")

if __name__=='__main__':
    if len(unknown_args)>0:
        print("args not recognized: "+str(unknown_args))
        raise Exception("Unknown command line arguments")
    main()

class TestCtmrg(unittest.TestCase):
    def setUp(self):
        args.j2=0.0
        args.bond_dim=2
        args.chi=16

    # basic tests
    def test_ctmrg_GESDD_BIPARTITE(self):
        args.CTMARGS_projector_svd_method="GESDD"
        args.tiling="BIPARTITE"
        main()

    @unittest.skipIf(not torch.cuda.is_available(), "CUDA not available")
    def test_ctmrg_GESDD_BIPARTITE_gpu(self):
        args.GLOBALARGS_device="cuda:0"
        args.CTMARGS_projector_svd_method="GESDD"
        args.tiling="BIPARTITE"
        main()

    def test_ctmrg_GESDD_4SITE(self):
        args.CTMARGS_projector_svd_method="GESDD"
        args.tiling="4SITE"
        main()

    @unittest.skipIf(not torch.cuda.is_available(), "CUDA not available")
    def test_ctmrg_GESDD_4SITE_gpu(self):
        args.GLOBALARGS_device="cuda:0"
        args.CTMARGS_projector_svd_method="GESDD"
        args.tiling="4SITE"
        main()<|MERGE_RESOLUTION|>--- conflicted
+++ resolved
@@ -71,22 +71,16 @@
     elif args.ipeps_init_type=='RANDOM':
         bond_dim = args.bond_dim
         A = torch.rand((model.phys_dim, bond_dim, bond_dim, bond_dim, bond_dim),\
-<<<<<<< HEAD
-            dtype=cfg.global_args.dtype,device=cfg.global_args.device)
-=======
             dtype=cfg.global_args.torch_dtype,device=cfg.global_args.device)
-        B = torch.rand((model.phys_dim, bond_dim, bond_dim, bond_dim, bond_dim),\
-            dtype=cfg.global_args.torch_dtype,device=cfg.global_args.device)
 
         # normalization of initial random tensors
->>>>>>> a6c8ae8f
         A = A/torch.max(torch.abs(A))
         sites = {(0,0): A}
-        if args.tiling == "2SITE" or args.tiling == "4SITE" or args.tiling == "8SITE":
+        if args.tiling in ["BIPARTITE", "2SITE", "4SITE", "8SITE"]:
             B = torch.rand((model.phys_dim, bond_dim, bond_dim, bond_dim, bond_dim),\
-                dtype=cfg.global_args.dtype,device=cfg.global_args.device)
+                dtype=cfg.global_args.torch_dtype,device=cfg.global_args.device)
             sites[(1,0)]= B/torch.max(torch.abs(B))
-        if args.tiling == "4SITE" or args.tiling == "8SITE":
+        if args.tiling in ["4SITE", "8SITE"]:
             C= torch.rand((model.phys_dim, bond_dim, bond_dim, bond_dim, bond_dim),\
                 dtype=cfg.global_args.torch_dtype,device=cfg.global_args.device)
             D= torch.rand((model.phys_dim, bond_dim, bond_dim, bond_dim, bond_dim),\
@@ -101,13 +95,8 @@
             G= torch.rand((model.phys_dim, bond_dim, bond_dim, bond_dim, bond_dim),\
                 dtype=cfg.global_args.torch_dtype,device=cfg.global_args.device)
             H= torch.rand((model.phys_dim, bond_dim, bond_dim, bond_dim, bond_dim),\
-<<<<<<< HEAD
-                dtype=cfg.global_args.dtype,device=cfg.global_args.device)
-            sites[(2,0)]=  E/torch.max(torch.abs(E))
-=======
-                dtype=cfg.global_args.torch_dtype,device=cfg.global_args.device)
-            sites[(2,0)]= E/torch.max(torch.abs(E))
->>>>>>> a6c8ae8f
+                dtype=cfg.global_args.torch_dtype,device=cfg.global_args.device)
+            sites[(2,0)] = E/torch.max(torch.abs(E))
             sites[(3,0)] = F/torch.max(torch.abs(F))
             sites[(2,1)] = G/torch.max(torch.abs(G))
             sites[(3,1)] = H/torch.max(torch.abs(H))
