import context
import copy
import torch
import argparse
import config as cfg
from u1sym.ipeps_u1 import *
from ctm.one_site_c4v.env_c4v import *
from ctm.one_site_c4v import ctmrg_c4v
from ctm.one_site_c4v.rdm_c4v import rdm2x1_sl
from ctm.one_site_c4v import transferops_c4v
from models import j1j2
from optim.ad_optim_lbfgs_mod import optimize_state
import u1sym.sym_ten_parser as tenU1
import json
import unittest
import logging
log = logging.getLogger(__name__)

# parse command line args and build necessary configuration objects
parser= cfg.get_args_parser()
# additional model-dependent arguments
parser.add_argument("--u1_class", type=str, default="B", choices=["A", "B", "C", "D", "E", "NRVB"])
parser.add_argument("--j1", type=float, default=1., help="nearest-neighbour coupling")
parser.add_argument("--j2", type=float, default=0., help="next nearest-neighbour coupling")
parser.add_argument("--hz_stag", type=float, default=0., help="staggered mag. field")
parser.add_argument("--delta_zz", type=float, default=1., help="easy-axis (nearest-neighbour) anisotropy")
parser.add_argument("--top_freq", type=int, default=-1, help="freuqency of transfer operator spectrum evaluation")
parser.add_argument("--top_n", type=int, default=2, help="number of leading eigenvalues"+
    "of transfer operator to compute")
args, unknown_args= parser.parse_known_args()

def main():
    cfg.configure(args)
    cfg.print_config()
    torch.set_num_threads(args.omp_cores)
    torch.manual_seed(args.seed)

    model= j1j2.J1J2_C4V_BIPARTITE(j1=args.j1, j2=args.j2, hz_stag=args.hz_stag, \
        delta_zz=args.delta_zz)
    energy_f= model.energy_1x1_lowmem

    # initialize an ipeps
    if args.instate!=None:
        state = read_ipeps_u1(args.instate, vertexToSite=None)
        assert len(state.coeffs)==1, "Not a 1-site ipeps"

        # TODO extending from smaller bond-dim to higher bond-dim is 
        # currently not possible

        state.add_noise(args.instate_noise)
    elif args.opt_resume is not None:
        if args.bond_dim in [2,3,4,5,6,7,8]:
            u1sym_t= tenU1.import_sym_tensors(2,args.bond_dim,"A_1",\
                infile=f"u1sym/D{args.bond_dim}_U1_{args.u1_class}.txt",\
                dtype=cfg.global_args.torch_dtype, device=cfg.global_args.device)
        else:
            raise ValueError("Unsupported --bond_dim= "+str(args.bond_dim))
        A= torch.zeros(len(u1sym_t), dtype=cfg.global_args.torch_dtype, device=cfg.global_args.device)
        coeffs = {(0,0): A}
        state= IPEPS_U1SYM(u1sym_t, coeffs)
        state.load_checkpoint(args.opt_resume)
    elif args.ipeps_init_type=='RANDOM':
        if args.bond_dim in [2,3,4,5,6,7,8]:
            u1sym_t= tenU1.import_sym_tensors(2, args.bond_dim, "A_1", \
                infile=f"u1sym/D{args.bond_dim}_U1_{args.u1_class}.txt", \
                dtype=cfg.global_args.torch_dtype, device=cfg.global_args.device)
        else:
            raise ValueError("Unsupported --bond_dim= "+str(args.bond_dim))
<<<<<<< HEAD
        A= torch.rand(len(u1sym_t), dtype=cfg.global_args.dtype, device=cfg.global_args.device)
=======

        A= torch.rand(len(u1sym_t), dtype=cfg.global_args.torch_dtype, device=cfg.global_args.device)
>>>>>>> a6c8ae8f
        A= A/torch.max(torch.abs(A))
        coeffs = {(0,0): A}
        state = IPEPS_U1SYM(u1sym_t, coeffs)
    else:
        raise ValueError("Missing trial state: -instate=None and -ipeps_init_type= "\
            +str(args.ipeps_init_type)+" is not supported")

    print(state)

    @torch.no_grad()
    def ctmrg_conv_f(state, env, history, ctm_args=cfg.ctm_args):
        if not history:
            history=dict({"log": []})
        rdm2x1= rdm2x1_sl(state, env, force_cpu=ctm_args.conv_check_cpu)
        dist= float('inf')
        if len(history["log"]) > 1:
            dist= torch.dist(rdm2x1, history["rdm"], p=2).item()
        history["rdm"]=rdm2x1
        history["log"].append(dist)
        if dist<ctm_args.ctm_conv_tol:
            log.info({"history_length": len(history['log']), "history": history['log'],
                "final_multiplets": compute_multiplets(ctm_env)})
            return True, history
        elif len(history['log']) >= ctm_args.ctm_max_iter:
            log.info({"history_length": len(history['log']), "history": history['log'],
                "final_multiplets": compute_multiplets(ctm_env)})
            return False, history
        return False, history

    ctm_env = ENV_C4V(args.chi, state)
    init_env(state, ctm_env)

    loss0 = energy_f(state, ctm_env, force_cpu=True)
    obs_values, obs_labels = model.eval_obs(state,ctm_env,force_cpu=True)
    print(", ".join(["epoch","energy"]+obs_labels))
    print(", ".join([f"{-1}",f"{loss0}"]+[f"{v}" for v in obs_values]))

    def loss_fn(state, ctm_env_in, opt_context):
        ctm_args= opt_context["ctm_args"]
        opt_args= opt_context["opt_args"]

        # build on-site tensors from su2sym components
        state.sites= state.build_onsite_tensors()

        # possibly re-initialize the environment
        if opt_args.opt_ctm_reinit:
            init_env(state, ctm_env_in)

        # 1) compute environment by CTMRG
        ctm_env_out, history, t_ctm, t_obs= ctmrg_c4v.run(state, ctm_env_in, \
            conv_check=ctmrg_conv_f, ctm_args=ctm_args)
        loss0 = energy_f(state, ctm_env_out, force_cpu=True)
        
        loc_ctm_args= copy.deepcopy(ctm_args)
        loc_ctm_args.ctm_max_iter= 1
        ctm_env_out, history1, t_ctm1, t_obs1= ctmrg_c4v.run(state, ctm_env_out, \
            ctm_args=loc_ctm_args)
        loss1 = energy_f(state, ctm_env_out, force_cpu=True)

        #loss=(loss0+loss1)/2
        loss= torch.max(loss0,loss1)

        return loss, ctm_env_out, history, t_ctm, t_obs

    def _to_json(l):
        re=[l[i,0].item() for i in range(l.size()[0])]
        im=[l[i,1].item() for i in range(l.size()[0])]
        return dict({"re": re, "im": im})

    @torch.no_grad()
    def obs_fn(state, ctm_env, opt_context):
        if opt_context["line_search"]:
            epoch= len(opt_context["loss_history"]["loss_ls"])
            loss= opt_context["loss_history"]["loss_ls"][-1]
            print("LS",end=" ")
        else:
            epoch= len(opt_context["loss_history"]["loss"]) 
            loss= opt_context["loss_history"]["loss"][-1] 
        obs_values, obs_labels = model.eval_obs(state,ctm_env,force_cpu=True)
        print(", ".join([f"{epoch}",f"{loss}"]+[f"{v}" for v in obs_values]))

        if (not opt_context["line_search"]) and args.top_freq>0 and epoch%args.top_freq==0:
            coord_dir_pairs=[((0,0), (1,0))]
            for c,d in coord_dir_pairs:
                # transfer operator spectrum
                print(f"TOP spectrum(T)[{c},{d}] ",end="")
                l= transferops_c4v.get_Top_spec_c4v(args.top_n, state, ctm_env)
                print("TOP "+json.dumps(_to_json(l)))

    # optimize
    optimize_state(state, ctm_env, loss_fn, obs_fn=obs_fn)

    # compute final observables for the best variational state
    outputstatefile= args.out_prefix+"_state.json"
    state= read_ipeps_u1(outputstatefile)
    ctm_env = ENV_C4V(args.chi, state)
    init_env(state, ctm_env)
    ctm_env, *ctm_log = ctmrg_c4v.run(state, ctm_env, conv_check=ctmrg_conv_f)
    opt_energy = energy_f(state,ctm_env,force_cpu=True)
    obs_values, obs_labels = model.eval_obs(state,ctm_env,force_cpu=True)
    print(", ".join([f"{args.opt_max_iter}",f"{opt_energy}"]+[f"{v}" for v in obs_values]))

if __name__=='__main__':
    if len(unknown_args)>0:
        print("args not recognized: "+str(unknown_args))
        raise Exception("Unknown command line arguments")
    main()

class TestOpt(unittest.TestCase):
    def setUp(self):
        args.j2=0.0
        args.bond_dim=3
        args.chi=18
        args.opt_max_iter=3
        try:
            import scipy.sparse.linalg
            self.SCIPY= True
        except:
            print("Warning: Missing scipy. ARNOLDISVD is not available.")
            self.SCIPY= False

    # basic tests
    def test_opt_SYMEIG_LS(self):
        args.CTMARGS_projector_svd_method="SYMEIG"
        args.OPTARGS_line_search="backtracking"
        main()

    def test_opt_SYMEIG_LS_SYMARP(self):
        if not self.SCIPY: self.skipTest("test skipped: missing scipy")
        args.CTMARGS_projector_svd_method="SYMEIG"
        args.OPTARGS_line_search="backtracking"
        args.OPTARGS_line_search_svd_method="SYMARP"
        main()

    @unittest.skipIf(not torch.cuda.is_available(), "CUDA not available")
    def test_opt_SYMEIG_LS_gpu(self):
        args.GLOBALARGS_device="cuda:0"
        args.CTMARGS_projector_svd_method="SYMEIG"
        args.OPTARGS_line_search="backtracking"
        main()
    
    @unittest.skipIf(not torch.cuda.is_available(), "CUDA not available")
    def test_opt_SYMEIG_LS_SYMARP_gpu(self):
        if not self.SCIPY: self.skipTest("test skipped: missing scipy")
        args.GLOBALARGS_device="cuda:0"
        args.CTMARGS_projector_svd_method="SYMEIG"
        args.OPTARGS_line_search="backtracking"
        args.OPTARGS_line_search_svd_method="SYMARP"
        main()<|MERGE_RESOLUTION|>--- conflicted
+++ resolved
@@ -66,12 +66,7 @@
                 dtype=cfg.global_args.torch_dtype, device=cfg.global_args.device)
         else:
             raise ValueError("Unsupported --bond_dim= "+str(args.bond_dim))
-<<<<<<< HEAD
-        A= torch.rand(len(u1sym_t), dtype=cfg.global_args.dtype, device=cfg.global_args.device)
-=======
-
         A= torch.rand(len(u1sym_t), dtype=cfg.global_args.torch_dtype, device=cfg.global_args.device)
->>>>>>> a6c8ae8f
         A= A/torch.max(torch.abs(A))
         coeffs = {(0,0): A}
         state = IPEPS_U1SYM(u1sym_t, coeffs)
