import context
import torch
import math
import numpy as np
import config as cfg
import copy
from collections import OrderedDict
from ipeps.ipess_kagome_u1 import IPESS_KAGOME_U1SYM
from read_write_SU3_tensors import *
from models import SU3_chiral
from ctm.generic.env import *
from ctm.generic import ctmrg
import json
import unittest
import logging

log = logging.getLogger(__name__)

# parse command line args and build necessary configuration objects
parser = cfg.get_args_parser()
parser.add_argument("--theta", type=float, default=0., help="angle parametrizing the chiral Hamiltonian")
parser.add_argument("--j1", type=float, default=0., help="nearest-neighbor exchange coupling")
parser.add_argument("--j2", type=float, default=0., help="next-nearest-neighbor exchange coupling")
parser.add_argument("--top_freq", type=int, default=-1, help="frequency of transfer operator spectrum evaluation")
parser.add_argument("--top_n", type=int, default=2,
                    help="number of leading eigenvalues of transfer operator to compute")
parser.add_argument("--import_state", type=str, default=None, help="input state for ctmrg")
parser.add_argument("--sym_up_dn", type=int, default=1, help="same trivalent tensors for up and down triangles")
args, unknown_args = parser.parse_known_args()


def main():
    cfg.configure(args)
    cfg.print_config()
    print('\n')
    torch.set_num_threads(args.omp_cores)
    torch.manual_seed(args.seed)
    t_device = torch.device(args.GLOBALARGS_device)

    # Import all elementary tensors
    tensors_site = []
    tensors_triangle = []
    path = "SU3_CSL_ipeps/SU3_D9_tensors/"
    def load_t(path, name):
        tens = load_SU3_tensor(path + name)
        tens = tens.to(t_device)
        return(tens)

    MM0 = load_t(path, 'M0') + load_t(path, 'M1') + load_t(path, 'M2')
    MM1 = load_t(path, 'M3') + load_t(path, 'M4') + load_t(path, 'M5') + load_t(path, 'M6') + load_t(path, 'M7') + load_t(path, 'M8')
    MM2 = load_t(path, 'M9')
    MM3 = load_t(path, 'M10')
    tensors_triangle = [MM0, MM1, MM2, 1j*MM3]
    names_M = ['M0', 'M1', 'M2', 'M3', 'M4', 'M5', 'M6', 'M7', 'M8', 'M9', 'M10']
    tensors_triangle_2 = [load_t(path, name) for name in names_M]


    LL0 = load_t(path, 'L0') + load_t(path, 'L1') + load_t(path, 'L2')
    LL1 = load_t(path, 'L3') + load_t(path, 'L4') + load_t(path, 'L5')
    LL2 = load_t(path, 'L6') + load_t(path, 'L7') + load_t(path, 'L8')
    names_L = ['L0', 'L1', 'L2', 'L3', 'L4', 'L5', 'L6', 'L7', 'L8']
    tensors_site = [LL0, LL1, 1j*LL2]
    tensors_site_2 = [load_t(path, name) for name in names_L]

    # define initial coefficients
    if args.import_state is not None:
        checkpoint = torch.load(args.import_state)
        coeffs = checkpoint["parameters"]
        coeffs_triangle_up, coeffs_triangle_dn, coeffs_site = coeffs[(0, 0)]
        for coeff_t in coeffs_triangle_dn.values(): coeff_t.requires_grad_(False)
        for coeff_t in coeffs_triangle_up.values(): coeff_t.requires_grad_(False)
        for coeff_t in coeffs_site.values(): coeff_t.requires_grad_(False)
        # coeffs ... .to(t_device)
    else:
        # AKLT state
        coeffs_triangle = {(0, 0): torch.tensor([1., 0., 0., 0], dtype=torch.float64, device=t_device)}
        coeffs_site = {(0, 0): torch.tensor([1., 0., 0.], dtype=torch.float64, device=t_device)}
        coeffs_triangle2 = {(0,0): torch.tensor([0. for name in names_M], dtype=torch.float64, device=t_device)}
        coeffs_site2 = {(0, 0): torch.tensor([0. for name in names_L], dtype=torch.float64, device=t_device)}

    # define which coefficients will be added a noise
    var_coeffs_triangle = torch.tensor([0, 1, 1, 1], dtype=torch.float64, device=t_device)
    var_coeffs_site = torch.tensor([0, 1, 1], dtype=torch.float64, device=t_device)
    var_coeffs_triangle2 = torch.tensor([1. for name in names_M], dtype=torch.float64, device=t_device)
    var_coeffs_site2 = torch.tensor([1. for name in names_L], dtype=torch.float64, device=t_device)

<<<<<<< HEAD
    state = IPESS_KAGOME_U1SYM(tensors_triangle, tensors_site, coeffs_triangle_up=coeffs_triangle, coeffs_site=coeffs_site,
=======
    state = IPEPS_U1SYM(tensors_triangle, tensors_site, coeffs_triangle_up=coeffs_triangle2, coeffs_site=coeffs_site2,
>>>>>>> 72b034d2
                        sym_up_dn=bool(args.sym_up_dn),
                        var_coeffs_triangle=var_coeffs_triangle2, var_coeffs_site=var_coeffs_site2)
    state.add_noise(args.instate_noise)
    state.print_coeffs()

    model = SU3_chiral.SU3_CHIRAL(Kr = math.cos(args.theta * math.pi/180), Ki=math.sin(args.theta * math.pi/180), j1=args.j1, j2=args.j2)

    def energy_f(state, env):
        e_dn = model.energy_triangle_dn(state, env, force_cpu=True)
        e_up = model.energy_triangle_up(state, env, force_cpu=True)
        e_nnn = model.energy_nnn(state, env)
        return (e_up + e_dn + e_nnn) / 3

    def print_corner_spectra(env):
        spectra = []
        for c_loc,c_ten in env.C.items():
            u,s,v= torch.svd(c_ten, compute_uv=False)
            if c_loc[1] == (-1, -1):
                label = 'LU'
            if c_loc[1] == (-1, 1):
                label = 'LD'
            if c_loc[1] == (1, -1):
                label = 'RU'
            if c_loc[1] == (1, 1):
                label = 'RD'
            spectra.append([label, s])
        print(f"\n spectrum C[{spectra[0][0]}]             spectrum C[{spectra[1][0]}]             spectrum C[{spectra[2][0]}]             spectrum C[{spectra[3][0]}] ")
        for i in range(args.chi):
            print("{:2} {:01.14f}        {:2} {:01.14f}        {:2} {:01.14f}        {:2} {:01.14f}".format(i, spectra[0][1][i], i, spectra[1][1][i], i, spectra[2][1][i], i, spectra[3][1][i]))


    def ctmrg_conv_energy(state, env, history, ctm_args=cfg.ctm_args):
        if not history:
            history = []
        e_dn = model.energy_triangle_dn(state, env, force_cpu=ctm_args.conv_check_cpu)
        e_up = model.energy_triangle_up(state, env, force_cpu=ctm_args.conv_check_cpu)
        e_nnn = model.energy_nnn(state, env, force_cpu=ctm_args.conv_check_cpu)
        e_curr = (e_up + e_dn + e_nnn)/3
        history.append(e_curr.item())
        if len(history)==1:
            e_prev = 0
        else:
            e_prev = history[-2]
        print_corner_spectra(env)
        print('Step n°{:2}    E_site ={:01.14f}   (E_up={:01.14f}, E_dn={:01.14f}, E_nnn={:01.14f})  delta_E={:01.14f}'.format(len(history), e_curr.item(), e_up.item(), e_dn.item(), e_nnn, e_curr.item()-e_prev))
        if (len(history) > 1 and abs(history[-1] - history[-2]) < ctm_args.ctm_conv_tol) \
                or len(history) >= ctm_args.ctm_max_iter:
            log.info({"history_length": len(history), "history": history})
            return True, history
        return False, history

    ctm_env_init = ENV(args.chi, state)
    init_env(state, ctm_env_init)
    #print_corner_spectra(ctm_env_init)

    ctm_env_final, *ctm_log = ctmrg.run(state, ctm_env_init, conv_check=ctmrg_conv_energy)

    # energy per site
    e_dn_final = model.energy_triangle_dn(state, ctm_env_final, force_cpu=True)
    e_up_final = model.energy_triangle_up(state, ctm_env_final, force_cpu=True)
    e_nnn_final = model.energy_nnn(state, ctm_env_final, force_cpu=True)
    e_tot_final = (e_dn_final + e_up_final + e_nnn_final) / 3

    # P operators
    P_up = model.P_up(state, ctm_env_final, force_cpu=True)
    P_dn = model.P_dn(state, ctm_env_final, force_cpu=True)

    # bond operators
    Pnn_23, Pnn_13, Pnn_12 = model.P_bonds_nn(state, ctm_env_final)
    Pnnn = model.P_bonds_nnn(state, ctm_env_final, force_cpu=True)

    # magnetization
    lambda3, lambda8 = model.eval_lambdas(state, ctm_env_final)

    print('\n\n Energy density')
    print(f' E_up={e_up_final.item()}, E_dn={e_dn_final.item()}, E_tot={e_tot_final.item()}')
    print('\n Triangular permutations')
    print(f' Re(P_up)={torch.real(P_up).item()}, Im(P_up)={torch.imag(P_up).item()}')
    print(f' Re(P_dn)={torch.real(P_dn).item()}, Im(P_dn)={torch.imag(P_dn).item()}')
    print('\n Nearest-neighbor permutations')
    print(' P_23={:01.14f} \n P_13={:01.14f} \n P_12={:01.14f}'.format(Pnn_23.item(), Pnn_13.item(), Pnn_12.item()))
    print('\n Next-nearest neighbor permutations')
    print(' P_23_a={:01.14f}, P_23_b={:01.14f} \n P_31_a={:01.14f}, P_31_b={:01.14f} \n P_12_a={:01.14f}, '
          'P_12_b={:01.14f}'.format(Pnnn[4].item(), Pnnn[5].item(), Pnnn[0].item(), Pnnn[1].item(), Pnnn[2].item(),
                                    Pnnn[3].item()))
    print('\n Magnetization')
    print(
        f' Lambda_3 = {torch.real(lambda3[0]).item()}, {torch.real(lambda3[1]).item()}, {torch.real(lambda3[2]).item()}')
    print(
        f' Lambda_8 = {torch.real(lambda8[0]).item()}, {torch.real(lambda8[1]).item()}, {torch.real(lambda8[2]).item()}')

    # environment diagnostics
    print("\n")
    print("Final environment")
    print_corner_spectra(ctm_env_final)


if __name__ == '__main__':
    if len(unknown_args) > 0:
        print("args not recognized: " + str(unknown_args))
        raise Exception("Unknown command line arguments")
    main()<|MERGE_RESOLUTION|>--- conflicted
+++ resolved
@@ -5,7 +5,7 @@
 import config as cfg
 import copy
 from collections import OrderedDict
-from ipeps.ipess_kagome_u1 import IPESS_KAGOME_U1SYM
+from u1sym.ipess_kagome_u1 import IPESS_KAGOME_U1SYM
 from read_write_SU3_tensors import *
 from models import SU3_chiral
 from ctm.generic.env import *
@@ -84,11 +84,7 @@
     var_coeffs_triangle2 = torch.tensor([1. for name in names_M], dtype=torch.float64, device=t_device)
     var_coeffs_site2 = torch.tensor([1. for name in names_L], dtype=torch.float64, device=t_device)
 
-<<<<<<< HEAD
-    state = IPESS_KAGOME_U1SYM(tensors_triangle, tensors_site, coeffs_triangle_up=coeffs_triangle, coeffs_site=coeffs_site,
-=======
-    state = IPEPS_U1SYM(tensors_triangle, tensors_site, coeffs_triangle_up=coeffs_triangle2, coeffs_site=coeffs_site2,
->>>>>>> 72b034d2
+    state = IPESS_KAGOME_U1SYM(tensors_triangle, tensors_site, coeffs_triangle_up=coeffs_triangle2, coeffs_site=coeffs_site2,
                         sym_up_dn=bool(args.sym_up_dn),
                         var_coeffs_triangle=var_coeffs_triangle2, var_coeffs_site=var_coeffs_site2)
     state.add_noise(args.instate_noise)
